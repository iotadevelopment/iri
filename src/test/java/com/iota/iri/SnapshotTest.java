package com.iota.iri;

import com.iota.iri.conf.IotaConfig;
import com.iota.iri.conf.MainnetConfig;
import com.iota.iri.model.Hash;
import org.junit.Assert;
import org.junit.BeforeClass;
import org.junit.Test;

import java.io.IOException;
import java.io.UncheckedIOException;
import java.util.HashMap;
import java.util.Iterator;
import java.util.Map;

import static org.junit.Assert.assertFalse;

public class SnapshotTest {

    private static Snapshot initSnapshot;

    @BeforeClass
    public static void beforeClass() {
        Configuration configuration = new Configuration();

        configuration.put(Configuration.DefaultConfSettings.SNAPSHOT_FILE, Configuration.MAINNET_SNAPSHOT_FILE);
        configuration.put(Configuration.DefaultConfSettings.SNAPSHOT_SIGNATURE_FILE, Configuration.MAINNET_SNAPSHOT_SIG_FILE);
        configuration.put(Configuration.DefaultConfSettings.TESTNET, "false");

        try {
<<<<<<< HEAD
            initSnapshot = Snapshot.init(configuration);
=======
            IotaConfig config = new MainnetConfig();
            initSnapshot = Snapshot.init(config);
>>>>>>> 8d32b7c7
        } catch (IOException e) {
            throw new UncheckedIOException("Problem initiating snapshot", e);
        }
    }

    @Test
    public void getState() {
        //Assert.assertTrue(latestSnapshot.getState().equals(Snapshot.initialState));
    }

    @Test
    public void isConsistent() {
        Assert.assertTrue("Initial confirmed should be consistent", Snapshot.isConsistent(initSnapshot.state));
    }

    @Test
    public void patch() {
        Map.Entry<Hash, Long> firstOne = initSnapshot.state.entrySet().iterator().next();
        Hash someHash = new Hash("PSRQPWWIECDGDDZXHGJNMEVJNSVOSMECPPVRPEVRZFVIZYNNXZNTOTJOZNGCZNQVSPXBXTYUJUOXYASLS");
        Map<Hash, Long> diff = new HashMap<>();
        diff.put(firstOne.getKey(), -firstOne.getValue());
        diff.put(someHash, firstOne.getValue());
        Assert.assertNotEquals(0, diff.size());
        Assert.assertTrue("The ledger should be consistent", Snapshot.isConsistent(initSnapshot.patchedDiff(diff)));
    }

    @Test
    public void applyShouldFail() {
        Snapshot latestSnapshot = initSnapshot.clone();
        Map<Hash, Long> badMap = new HashMap<>();
        badMap.put(new Hash("PSRQPWWIECDGDDZEHGJNMEVJNSVOSMECPPVRPEVRZFVIZYNNXZNTOTJOZNGCZNQVSPXBXTYUJUOXYASLS"), 100L);
        badMap.put(new Hash("ESRQPWWIECDGDDZEHGJNMEVJNSVOSMECPPVRPEVRZFVIZYNNXZNTOTJOZNGCZNQVSPXBXTYUJUOXYASLS"), -100L);
        Map<Hash, Long> patch = latestSnapshot.patchedDiff(badMap);
        assertFalse("should be inconsistent", Snapshot.isConsistent(latestSnapshot.patchedDiff(badMap)));
    }

    private Map<Hash, Long> getModifiedMap() {
        Hash someHash = new Hash("PSRQPWWIECDGDDZXHGJNMEVJNSVOSMECPPVRPEVRZFVIZYNNXZNTOTJOZNGCZNQVSPXBXTYUJUOXYASLS");
        Map<Hash, Long> newMap;
        newMap = new HashMap<>();
        Iterator<Map.Entry<Hash, Long>> iterator = newMap.entrySet().iterator();
        Map.Entry<Hash, Long> entry;
        if(iterator.hasNext()) {
            entry = iterator.next();
            Long value = entry.getValue();
            Hash hash = entry.getKey();
            newMap.put(hash, 0L);
            newMap.put(someHash, value);
        }
        return newMap;
    }
}<|MERGE_RESOLUTION|>--- conflicted
+++ resolved
@@ -21,19 +21,9 @@
 
     @BeforeClass
     public static void beforeClass() {
-        Configuration configuration = new Configuration();
-
-        configuration.put(Configuration.DefaultConfSettings.SNAPSHOT_FILE, Configuration.MAINNET_SNAPSHOT_FILE);
-        configuration.put(Configuration.DefaultConfSettings.SNAPSHOT_SIGNATURE_FILE, Configuration.MAINNET_SNAPSHOT_SIG_FILE);
-        configuration.put(Configuration.DefaultConfSettings.TESTNET, "false");
-
         try {
-<<<<<<< HEAD
-            initSnapshot = Snapshot.init(configuration);
-=======
             IotaConfig config = new MainnetConfig();
             initSnapshot = Snapshot.init(config);
->>>>>>> 8d32b7c7
         } catch (IOException e) {
             throw new UncheckedIOException("Problem initiating snapshot", e);
         }
