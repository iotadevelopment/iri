package com.iota.iri.service.tipselection.impl;

import com.iota.iri.LedgerValidator;
import com.iota.iri.MilestoneTracker;
import com.iota.iri.TransactionTestUtils;
import com.iota.iri.TransactionValidator;
import com.iota.iri.conf.Configuration;
import com.iota.iri.controllers.TransactionViewModel;
import com.iota.iri.controllers.TransactionViewModelTest;
import com.iota.iri.model.Hash;
import com.iota.iri.service.snapshot.SnapshotManager;
import com.iota.iri.storage.Tangle;
import com.iota.iri.storage.rocksDB.RocksDBPersistenceProvider;
import org.junit.AfterClass;
import org.junit.Assert;
import org.junit.BeforeClass;
import org.junit.Test;
import org.junit.rules.TemporaryFolder;
import org.junit.runner.RunWith;
import org.mockito.Mock;
import org.mockito.Mockito;
import org.mockito.runners.MockitoJUnitRunner;

import java.util.HashMap;
import java.util.HashSet;

@RunWith(MockitoJUnitRunner.class)
public class WalkValidatorImplTest {

    private static final TemporaryFolder dbFolder = new TemporaryFolder();
    private static final TemporaryFolder logFolder = new TemporaryFolder();
    private static Tangle tangle;
    @Mock
    private LedgerValidator ledgerValidator;
    @Mock
    private TransactionValidator transactionValidator;
    @Mock
    private MilestoneTracker milestoneTracker;

    private static SnapshotManager snapshotManager;

    @AfterClass
    public static void tearDown() throws Exception {
        tangle.shutdown();
        dbFolder.delete();
    }

    @BeforeClass
    public static void setUp() throws Exception {
        Configuration configuration = new Configuration();
        tangle = new Tangle();
        snapshotManager = new SnapshotManager(tangle, configuration);
        dbFolder.create();
        logFolder.create();
        tangle.addPersistenceProvider(new RocksDBPersistenceProvider(dbFolder.getRoot().getAbsolutePath(), logFolder
                .getRoot().getAbsolutePath(), 1000));
        tangle.init();
    }

    @Test
    public void shouldPassValidation() throws Exception {
        int depth = 15;
        TransactionViewModel tx = TransactionTestUtils.createBundleHead(0);
        tx.updateSolid(true);
        tx.store(tangle);
        Hash hash = tx.getHash();
        Mockito.when(ledgerValidator.updateDiff(new HashSet<>(), new HashMap<>(), hash))
                .thenReturn(true);
        snapshotManager.getLatestSnapshot().getMetaData().setIndex(depth);

        WalkValidatorImpl walkValidator = new WalkValidatorImpl(tangle, ledgerValidator, transactionValidator,
<<<<<<< HEAD
                milestoneTracker, snapshotManager, depth, Integer.parseInt(Configuration.BELOW_MAX_DEPTH_LIMIT) ,
                Integer.parseInt(Configuration.WALK_VALIDATOR_CACHE));
=======
                milestoneTracker, depth, Integer.parseInt(Configuration.BELOW_MAX_DEPTH_LIMIT));
>>>>>>> 8a569f86
        Assert.assertTrue("Validation failed", walkValidator.isValid(hash));
    }

    @Test
    public void failOnTxType() throws Exception {
        int depth = 15;
        TransactionViewModel tx = TransactionTestUtils.createBundleHead(0);
        tx.store(tangle);
        Hash hash = tx.getTrunkTransactionHash();
        tx.updateSolid(true);
        Mockito.when(ledgerValidator.updateDiff(new HashSet<>(), new HashMap<>(), hash))
                .thenReturn(true);
        snapshotManager.getLatestSnapshot().getMetaData().setIndex(depth);

        WalkValidatorImpl walkValidator = new WalkValidatorImpl(tangle, ledgerValidator, transactionValidator,
<<<<<<< HEAD
                milestoneTracker, snapshotManager, depth, Integer.parseInt(Configuration.BELOW_MAX_DEPTH_LIMIT),
                Integer.parseInt(Configuration.WALK_VALIDATOR_CACHE));
=======
                milestoneTracker, depth, Integer.parseInt(Configuration.BELOW_MAX_DEPTH_LIMIT));
>>>>>>> 8a569f86
        Assert.assertFalse("Validation succeded but should have failed since tx is missing", walkValidator.isValid(hash));
    }

    @Test
    public void failOnTxIndex() throws Exception {
        TransactionViewModel tx = TransactionTestUtils.createBundleHead(2);
        tx.store(tangle);
        Hash hash = tx.getHash();
        Mockito.when(transactionValidator.checkSolidity(hash, false))
                .thenReturn(true);
        Mockito.when(ledgerValidator.updateDiff(new HashSet<>(), new HashMap<>(), hash))
                .thenReturn(true);
        snapshotManager.getLatestSnapshot().getMetaData().setIndex(Integer.MAX_VALUE);

        WalkValidatorImpl walkValidator = new WalkValidatorImpl(tangle, ledgerValidator, transactionValidator,
<<<<<<< HEAD
                milestoneTracker, snapshotManager, 15, Integer.parseInt(Configuration.BELOW_MAX_DEPTH_LIMIT),
                Integer.parseInt(Configuration.WALK_VALIDATOR_CACHE));
=======
                milestoneTracker, 15, Integer.parseInt(Configuration.BELOW_MAX_DEPTH_LIMIT));
>>>>>>> 8a569f86
        Assert.assertFalse("Validation succeded but should have failed since we are not on a tail", walkValidator.isValid(hash));
    }

    @Test
    public void failOnSolid() throws Exception {
        TransactionViewModel tx = TransactionTestUtils.createBundleHead(0);
        tx.store(tangle);
        Hash hash = tx.getHash();
        tx.updateSolid(false);
        Mockito.when(ledgerValidator.updateDiff(new HashSet<>(), new HashMap<>(), hash))
                .thenReturn(true);
        snapshotManager.getLatestSnapshot().getMetaData().setIndex(Integer.MAX_VALUE);

        WalkValidatorImpl walkValidator = new WalkValidatorImpl(tangle, ledgerValidator,transactionValidator,
<<<<<<< HEAD
                milestoneTracker, snapshotManager, 15, Integer.parseInt(Configuration.BELOW_MAX_DEPTH_LIMIT) ,
                Integer.parseInt(Configuration.WALK_VALIDATOR_CACHE));
=======
                milestoneTracker, 15, Integer.parseInt(Configuration.BELOW_MAX_DEPTH_LIMIT));
>>>>>>> 8a569f86
        Assert.assertFalse("Validation succeded but should have failed since tx is not solid",
                walkValidator.isValid(hash));
    }

    @Test
    public void failOnBelowMaxDepthDueToOldMilestone() throws Exception {
        TransactionViewModel tx = TransactionTestUtils.createBundleHead(0);
        tx.store(tangle);
        tx.setSnapshot(tangle, 2);
        Hash hash = tx.getHash();
        tx.updateSolid(true);
        Mockito.when(ledgerValidator.updateDiff(new HashSet<>(), new HashMap<>(), hash))
                .thenReturn(true);
        snapshotManager.getLatestSnapshot().getMetaData().setIndex(Integer.MAX_VALUE);
        WalkValidatorImpl walkValidator = new WalkValidatorImpl(tangle, ledgerValidator, transactionValidator,
<<<<<<< HEAD
                milestoneTracker, snapshotManager, 15, Integer.parseInt(Configuration.BELOW_MAX_DEPTH_LIMIT),
                Integer.parseInt(Configuration.WALK_VALIDATOR_CACHE));
=======
                milestoneTracker, 15, Integer.parseInt(Configuration.BELOW_MAX_DEPTH_LIMIT));
>>>>>>> 8a569f86
        Assert.assertFalse("Validation succeeded but should have failed tx is below max depth",
                walkValidator.isValid(hash));
    }

    @Test
    public void belowMaxDepthWithFreshMilestone() throws Exception {
        TransactionViewModel tx = TransactionTestUtils.createBundleHead(0);
        tx.store(tangle);
        tx.setSnapshot(tangle, 92);
        Hash hash = tx.getHash();
        for (int i = 0; i < 4 ; i++) {
            tx = new TransactionViewModel(TransactionViewModelTest.getRandomTransactionWithTrunkAndBranch(hash, hash), TransactionViewModelTest.getRandomTransactionHash());
            TransactionTestUtils.setLastIndex(tx,0);
            TransactionTestUtils.setCurrentIndex(tx,0);
            tx.updateSolid(true);
            hash = tx.getHash();
            tx.store(tangle);
        }
        Mockito.when(ledgerValidator.updateDiff(new HashSet<>(), new HashMap<>(), hash))
                .thenReturn(true);
        snapshotManager.getLatestSnapshot().getMetaData().setIndex(100);
        WalkValidatorImpl walkValidator = new WalkValidatorImpl(tangle, ledgerValidator, transactionValidator,
<<<<<<< HEAD
                milestoneTracker, snapshotManager, 15, Integer.parseInt(Configuration.BELOW_MAX_DEPTH_LIMIT) ,
                Integer.parseInt(Configuration.WALK_VALIDATOR_CACHE));
=======
                milestoneTracker, 15, Integer.parseInt(Configuration.BELOW_MAX_DEPTH_LIMIT));
>>>>>>> 8a569f86
        Assert.assertTrue("Validation failed but should have succeeded since tx is above max depth",
                walkValidator.isValid(hash));
    }

    @Test
    public void failBelowMaxDepthWithFreshMilestoneDueToLongChain() throws Exception {
        final int maxAnalyzedTxs = Integer.parseInt(Configuration.BELOW_MAX_DEPTH_LIMIT);
        TransactionViewModel tx = TransactionTestUtils.createBundleHead(0);
        tx.store(tangle);
        tx.setSnapshot(tangle, 92);
        Hash hash = tx.getHash();
        for (int i = 0; i < maxAnalyzedTxs ; i++) {
            tx = new TransactionViewModel(TransactionViewModelTest.getRandomTransactionWithTrunkAndBranch(hash, hash),
                    TransactionViewModelTest.getRandomTransactionHash());
            TransactionTestUtils.setLastIndex(tx,0);
            TransactionTestUtils.setCurrentIndex(tx,0);
            hash = tx.getHash();
            tx.store(tangle);
        }
        Mockito.when(transactionValidator.checkSolidity(hash, false))
                .thenReturn(true);
        Mockito.when(ledgerValidator.updateDiff(new HashSet<>(), new HashMap<>(), hash))
                .thenReturn(true);
        snapshotManager.getLatestSnapshot().getMetaData().setIndex(100);
        WalkValidatorImpl walkValidator = new WalkValidatorImpl(tangle, ledgerValidator, transactionValidator,
<<<<<<< HEAD
                milestoneTracker, snapshotManager, 15, maxAnalyzedTxs,
                Integer.parseInt(Configuration.WALK_VALIDATOR_CACHE));
=======
                milestoneTracker, 15, maxAnalyzedTxs);
>>>>>>> 8a569f86
        Assert.assertFalse("Validation succeeded but should have failed since tx is below max depth",
                walkValidator.isValid(hash));
    }

    @Test
    public void belowMaxDepthOnGenesis() throws Exception {
        TransactionViewModel tx = null;
        final int maxAnalyzedTxs = Integer.parseInt(Configuration.BELOW_MAX_DEPTH_LIMIT);
        Hash hash = Hash.NULL_HASH;
        for (int i = 0; i < maxAnalyzedTxs - 2 ; i++) {
            tx = new TransactionViewModel(TransactionViewModelTest.getRandomTransactionWithTrunkAndBranch(hash, hash), TransactionViewModelTest.getRandomTransactionHash());
            TransactionTestUtils.setLastIndex(tx,0);
            TransactionTestUtils.setCurrentIndex(tx,0);
            tx.updateSolid(true);
            hash = tx.getHash();
            tx.store(tangle);
        }
        Mockito.when(ledgerValidator.updateDiff(new HashSet<>(), new HashMap<>(), tx.getHash()))
                .thenReturn(true);
        snapshotManager.getLatestSnapshot().getMetaData().setIndex(15);
        WalkValidatorImpl walkValidator = new WalkValidatorImpl(tangle, ledgerValidator, transactionValidator,
<<<<<<< HEAD
                milestoneTracker, snapshotManager, 15, maxAnalyzedTxs,
                Integer.parseInt(Configuration.WALK_VALIDATOR_CACHE));
=======
                milestoneTracker, 15, maxAnalyzedTxs);
>>>>>>> 8a569f86
        Assert.assertTrue("Validation failed but should have succeeded. We didn't exceed the maximal amount of" +
                        "transactions that may be analyzed.",
                walkValidator.isValid(tx.getHash()));
    }

    @Test
    public void failBelowMaxDepthOnGenesisDueToLongChain() throws Exception {
        final int maxAnalyzedTxs = Integer.parseInt(Configuration.BELOW_MAX_DEPTH_LIMIT);
        TransactionViewModel tx = null;
        Hash hash = Hash.NULL_HASH;
        for (int i = 0; i < maxAnalyzedTxs; i++) {
            tx = new TransactionViewModel(TransactionViewModelTest.getRandomTransactionWithTrunkAndBranch(hash, hash),
                    TransactionViewModelTest.getRandomTransactionHash());
            TransactionTestUtils.setLastIndex(tx,0);
            TransactionTestUtils.setCurrentIndex(tx,0);
            tx.store(tangle);
            hash = tx.getHash();
        }
        Mockito.when(transactionValidator.checkSolidity(tx.getHash(), false))
                .thenReturn(true);
        Mockito.when(ledgerValidator.updateDiff(new HashSet<>(), new HashMap<>(), tx.getHash()))
                .thenReturn(true);
        snapshotManager.getLatestSnapshot().getMetaData().setIndex(17);
        WalkValidatorImpl walkValidator = new WalkValidatorImpl(tangle, ledgerValidator, transactionValidator,
<<<<<<< HEAD
                milestoneTracker, snapshotManager, 15, maxAnalyzedTxs,
                Integer.parseInt(Configuration.WALK_VALIDATOR_CACHE));
=======
                milestoneTracker, 15, maxAnalyzedTxs);
>>>>>>> 8a569f86
        Assert.assertFalse("Validation succeeded but should have failed. We exceeded the maximal amount of" +
                        "transactions that may be analyzed.",
                walkValidator.isValid(tx.getHash()));
    }

    @Test
    public void failOnInconsistency() throws Exception {
        TransactionViewModel tx = TransactionTestUtils.createBundleHead(0);
        tx.store(tangle);
        Hash hash = tx.getHash();
        Mockito.when(transactionValidator.checkSolidity(hash, false))
                .thenReturn(true);
        Mockito.when(ledgerValidator.updateDiff(new HashSet<>(), new HashMap<>(), hash))
                .thenReturn(false);
        snapshotManager.getLatestSnapshot().getMetaData().setIndex(Integer.MAX_VALUE);

        WalkValidatorImpl walkValidator = new WalkValidatorImpl(tangle, ledgerValidator, transactionValidator,
<<<<<<< HEAD
                milestoneTracker, snapshotManager, 15, Integer.parseInt(Configuration.BELOW_MAX_DEPTH_LIMIT),
                Integer.parseInt(Configuration.WALK_VALIDATOR_CACHE));
=======
                milestoneTracker, 15, Integer.parseInt(Configuration.BELOW_MAX_DEPTH_LIMIT));
>>>>>>> 8a569f86
        Assert.assertFalse("Validation succeded but should have failed due to inconsistent ledger state",
                walkValidator.isValid(hash));
    }

    @Test
    public void dontMarkWrongTxsAsBelowMaxDepth() throws Exception {
        final int maxAnalyzedTxs = Integer.parseInt(Configuration.BELOW_MAX_DEPTH_LIMIT);
        TransactionViewModel tx1 = TransactionTestUtils.createBundleHead(0);
        tx1.store(tangle);
        tx1.setSnapshot(tangle, 92);

        TransactionViewModel txBad = TransactionTestUtils.createBundleHead(0);
        txBad.store(tangle);
        txBad.setSnapshot(tangle, 10);

        TransactionViewModel tx2 = new TransactionViewModel(TransactionViewModelTest.getRandomTransactionWithTrunkAndBranch(tx1.getHash(), tx1.getHash()),
                TransactionViewModelTest.getRandomTransactionHash());
        TransactionTestUtils.setLastIndex(tx2,0);
        TransactionTestUtils.setCurrentIndex(tx2,0);
        tx2.updateSolid(true);
        tx2.store(tangle);

        TransactionViewModel tx3 = new TransactionViewModel(TransactionViewModelTest.getRandomTransactionWithTrunkAndBranch(tx1.getHash(), txBad.getHash()),
                TransactionViewModelTest.getRandomTransactionHash());
        TransactionTestUtils.setLastIndex(tx3,0);
        TransactionTestUtils.setCurrentIndex(tx3,0);
        tx3.updateSolid(true);
        tx3.store(tangle);

        TransactionViewModel tx4 = new TransactionViewModel(TransactionViewModelTest.getRandomTransactionWithTrunkAndBranch(tx2.getHash(), tx3.getHash()),
                TransactionViewModelTest.getRandomTransactionHash());
        TransactionTestUtils.setLastIndex(tx4,0);
        TransactionTestUtils.setCurrentIndex(tx4,0);
        tx4.updateSolid(true);
        tx4.store(tangle);

        Mockito.when(ledgerValidator.updateDiff(new HashSet<>(), new HashMap<>(), tx4.getHash()))
                .thenReturn(true);
        Mockito.when(ledgerValidator.updateDiff(new HashSet<>(), new HashMap<>(), tx2.getHash()))
                .thenReturn(true);

        milestoneTracker.latestSolidSubtangleMilestoneIndex = 100;
        WalkValidatorImpl walkValidator = new WalkValidatorImpl(tangle, ledgerValidator, transactionValidator,
                milestoneTracker, 15, maxAnalyzedTxs);
        Assert.assertFalse("Validation of tx4 succeeded but should have failed since tx is below max depth",
                walkValidator.isValid(tx4.getHash()));
        Assert.assertTrue("Validation of tx2 failed but should have succeeded since tx is above max depth",
                walkValidator.isValid(tx2.getHash()));
    }

    @Test
    public void allowConfirmedTxToPassBelowMaxDepthAfterMilestoneConfirmation() throws Exception {
        final int maxAnalyzedTxs = Integer.parseInt(Configuration.BELOW_MAX_DEPTH_LIMIT);
        TransactionViewModel tx1 = TransactionTestUtils.createBundleHead(0);
        tx1.store(tangle);
        tx1.setSnapshot(tangle, 92);

        TransactionViewModel txBad = TransactionTestUtils.createBundleHead(0);
        txBad.store(tangle);
        txBad.setSnapshot(tangle, 10);

        TransactionViewModel tx2 = new TransactionViewModel(TransactionViewModelTest.getRandomTransactionWithTrunkAndBranch(tx1.getHash(), tx1.getHash()),
                TransactionViewModelTest.getRandomTransactionHash());
        TransactionTestUtils.setLastIndex(tx2,0);
        TransactionTestUtils.setCurrentIndex(tx2,0);
        tx2.updateSolid(true);
        tx2.store(tangle);

        TransactionViewModel tx3 = new TransactionViewModel(TransactionViewModelTest.getRandomTransactionWithTrunkAndBranch(tx1.getHash(), txBad.getHash()),
                TransactionViewModelTest.getRandomTransactionHash());
        TransactionTestUtils.setLastIndex(tx3,0);
        TransactionTestUtils.setCurrentIndex(tx3,0);
        tx3.updateSolid(true);
        tx3.store(tangle);

        TransactionViewModel tx4 = new TransactionViewModel(TransactionViewModelTest.getRandomTransactionWithTrunkAndBranch(tx2.getHash(), tx3.getHash()),
                TransactionViewModelTest.getRandomTransactionHash());
        TransactionTestUtils.setLastIndex(tx4,0);
        TransactionTestUtils.setCurrentIndex(tx4,0);
        tx4.updateSolid(true);
        tx4.store(tangle);

        Mockito.when(ledgerValidator.updateDiff(new HashSet<>(), new HashMap<>(), tx4.getHash()))
                .thenReturn(true);

        milestoneTracker.latestSolidSubtangleMilestoneIndex = 100;
        WalkValidatorImpl walkValidator = new WalkValidatorImpl(tangle, ledgerValidator, transactionValidator,
                milestoneTracker, 15, maxAnalyzedTxs);
        Assert.assertFalse("Validation of tx4 succeeded but should have failed since tx is below max depth",
                walkValidator.isValid(tx4.getHash()));

        //Now assume milestone 99 confirmed tx3
        tx3.setSnapshot(tangle, 99);

        Assert.assertTrue("Validation of tx4 failed but should have succeeded since tx is above max depth",
                walkValidator.isValid(tx4.getHash()));
    }
}<|MERGE_RESOLUTION|>--- conflicted
+++ resolved
@@ -69,12 +69,7 @@
         snapshotManager.getLatestSnapshot().getMetaData().setIndex(depth);
 
         WalkValidatorImpl walkValidator = new WalkValidatorImpl(tangle, ledgerValidator, transactionValidator,
-<<<<<<< HEAD
-                milestoneTracker, snapshotManager, depth, Integer.parseInt(Configuration.BELOW_MAX_DEPTH_LIMIT) ,
-                Integer.parseInt(Configuration.WALK_VALIDATOR_CACHE));
-=======
-                milestoneTracker, depth, Integer.parseInt(Configuration.BELOW_MAX_DEPTH_LIMIT));
->>>>>>> 8a569f86
+                milestoneTracker, snapshotManager, depth, Integer.parseInt(Configuration.BELOW_MAX_DEPTH_LIMIT));
         Assert.assertTrue("Validation failed", walkValidator.isValid(hash));
     }
 
@@ -90,12 +85,7 @@
         snapshotManager.getLatestSnapshot().getMetaData().setIndex(depth);
 
         WalkValidatorImpl walkValidator = new WalkValidatorImpl(tangle, ledgerValidator, transactionValidator,
-<<<<<<< HEAD
-                milestoneTracker, snapshotManager, depth, Integer.parseInt(Configuration.BELOW_MAX_DEPTH_LIMIT),
-                Integer.parseInt(Configuration.WALK_VALIDATOR_CACHE));
-=======
-                milestoneTracker, depth, Integer.parseInt(Configuration.BELOW_MAX_DEPTH_LIMIT));
->>>>>>> 8a569f86
+                milestoneTracker, snapshotManager, depth, Integer.parseInt(Configuration.BELOW_MAX_DEPTH_LIMIT));
         Assert.assertFalse("Validation succeded but should have failed since tx is missing", walkValidator.isValid(hash));
     }
 
@@ -111,12 +101,7 @@
         snapshotManager.getLatestSnapshot().getMetaData().setIndex(Integer.MAX_VALUE);
 
         WalkValidatorImpl walkValidator = new WalkValidatorImpl(tangle, ledgerValidator, transactionValidator,
-<<<<<<< HEAD
-                milestoneTracker, snapshotManager, 15, Integer.parseInt(Configuration.BELOW_MAX_DEPTH_LIMIT),
-                Integer.parseInt(Configuration.WALK_VALIDATOR_CACHE));
-=======
-                milestoneTracker, 15, Integer.parseInt(Configuration.BELOW_MAX_DEPTH_LIMIT));
->>>>>>> 8a569f86
+                milestoneTracker, snapshotManager, 15, Integer.parseInt(Configuration.BELOW_MAX_DEPTH_LIMIT));
         Assert.assertFalse("Validation succeded but should have failed since we are not on a tail", walkValidator.isValid(hash));
     }
 
@@ -131,12 +116,7 @@
         snapshotManager.getLatestSnapshot().getMetaData().setIndex(Integer.MAX_VALUE);
 
         WalkValidatorImpl walkValidator = new WalkValidatorImpl(tangle, ledgerValidator,transactionValidator,
-<<<<<<< HEAD
-                milestoneTracker, snapshotManager, 15, Integer.parseInt(Configuration.BELOW_MAX_DEPTH_LIMIT) ,
-                Integer.parseInt(Configuration.WALK_VALIDATOR_CACHE));
-=======
-                milestoneTracker, 15, Integer.parseInt(Configuration.BELOW_MAX_DEPTH_LIMIT));
->>>>>>> 8a569f86
+                milestoneTracker, snapshotManager, 15, Integer.parseInt(Configuration.BELOW_MAX_DEPTH_LIMIT));
         Assert.assertFalse("Validation succeded but should have failed since tx is not solid",
                 walkValidator.isValid(hash));
     }
@@ -152,12 +132,7 @@
                 .thenReturn(true);
         snapshotManager.getLatestSnapshot().getMetaData().setIndex(Integer.MAX_VALUE);
         WalkValidatorImpl walkValidator = new WalkValidatorImpl(tangle, ledgerValidator, transactionValidator,
-<<<<<<< HEAD
-                milestoneTracker, snapshotManager, 15, Integer.parseInt(Configuration.BELOW_MAX_DEPTH_LIMIT),
-                Integer.parseInt(Configuration.WALK_VALIDATOR_CACHE));
-=======
-                milestoneTracker, 15, Integer.parseInt(Configuration.BELOW_MAX_DEPTH_LIMIT));
->>>>>>> 8a569f86
+                milestoneTracker, snapshotManager, 15, Integer.parseInt(Configuration.BELOW_MAX_DEPTH_LIMIT));
         Assert.assertFalse("Validation succeeded but should have failed tx is below max depth",
                 walkValidator.isValid(hash));
     }
@@ -180,12 +155,7 @@
                 .thenReturn(true);
         snapshotManager.getLatestSnapshot().getMetaData().setIndex(100);
         WalkValidatorImpl walkValidator = new WalkValidatorImpl(tangle, ledgerValidator, transactionValidator,
-<<<<<<< HEAD
-                milestoneTracker, snapshotManager, 15, Integer.parseInt(Configuration.BELOW_MAX_DEPTH_LIMIT) ,
-                Integer.parseInt(Configuration.WALK_VALIDATOR_CACHE));
-=======
-                milestoneTracker, 15, Integer.parseInt(Configuration.BELOW_MAX_DEPTH_LIMIT));
->>>>>>> 8a569f86
+                milestoneTracker, snapshotManager, 15, Integer.parseInt(Configuration.BELOW_MAX_DEPTH_LIMIT));
         Assert.assertTrue("Validation failed but should have succeeded since tx is above max depth",
                 walkValidator.isValid(hash));
     }
@@ -211,12 +181,7 @@
                 .thenReturn(true);
         snapshotManager.getLatestSnapshot().getMetaData().setIndex(100);
         WalkValidatorImpl walkValidator = new WalkValidatorImpl(tangle, ledgerValidator, transactionValidator,
-<<<<<<< HEAD
-                milestoneTracker, snapshotManager, 15, maxAnalyzedTxs,
-                Integer.parseInt(Configuration.WALK_VALIDATOR_CACHE));
-=======
-                milestoneTracker, 15, maxAnalyzedTxs);
->>>>>>> 8a569f86
+                milestoneTracker, snapshotManager, 15, maxAnalyzedTxs);
         Assert.assertFalse("Validation succeeded but should have failed since tx is below max depth",
                 walkValidator.isValid(hash));
     }
@@ -238,12 +203,7 @@
                 .thenReturn(true);
         snapshotManager.getLatestSnapshot().getMetaData().setIndex(15);
         WalkValidatorImpl walkValidator = new WalkValidatorImpl(tangle, ledgerValidator, transactionValidator,
-<<<<<<< HEAD
-                milestoneTracker, snapshotManager, 15, maxAnalyzedTxs,
-                Integer.parseInt(Configuration.WALK_VALIDATOR_CACHE));
-=======
-                milestoneTracker, 15, maxAnalyzedTxs);
->>>>>>> 8a569f86
+                milestoneTracker, snapshotManager, 15, maxAnalyzedTxs);
         Assert.assertTrue("Validation failed but should have succeeded. We didn't exceed the maximal amount of" +
                         "transactions that may be analyzed.",
                 walkValidator.isValid(tx.getHash()));
@@ -268,12 +228,7 @@
                 .thenReturn(true);
         snapshotManager.getLatestSnapshot().getMetaData().setIndex(17);
         WalkValidatorImpl walkValidator = new WalkValidatorImpl(tangle, ledgerValidator, transactionValidator,
-<<<<<<< HEAD
-                milestoneTracker, snapshotManager, 15, maxAnalyzedTxs,
-                Integer.parseInt(Configuration.WALK_VALIDATOR_CACHE));
-=======
-                milestoneTracker, 15, maxAnalyzedTxs);
->>>>>>> 8a569f86
+                milestoneTracker, snapshotManager, 15, maxAnalyzedTxs);
         Assert.assertFalse("Validation succeeded but should have failed. We exceeded the maximal amount of" +
                         "transactions that may be analyzed.",
                 walkValidator.isValid(tx.getHash()));
@@ -291,12 +246,7 @@
         snapshotManager.getLatestSnapshot().getMetaData().setIndex(Integer.MAX_VALUE);
 
         WalkValidatorImpl walkValidator = new WalkValidatorImpl(tangle, ledgerValidator, transactionValidator,
-<<<<<<< HEAD
-                milestoneTracker, snapshotManager, 15, Integer.parseInt(Configuration.BELOW_MAX_DEPTH_LIMIT),
-                Integer.parseInt(Configuration.WALK_VALIDATOR_CACHE));
-=======
-                milestoneTracker, 15, Integer.parseInt(Configuration.BELOW_MAX_DEPTH_LIMIT));
->>>>>>> 8a569f86
+                milestoneTracker, snapshotManager, 15, Integer.parseInt(Configuration.BELOW_MAX_DEPTH_LIMIT));
         Assert.assertFalse("Validation succeded but should have failed due to inconsistent ledger state",
                 walkValidator.isValid(hash));
     }
