package com.iota.iri.service.tipselection.impl;

import com.iota.iri.conf.MainnetConfig;
import com.iota.iri.controllers.MilestoneViewModel;
import com.iota.iri.crypto.SpongeFactory;
import com.iota.iri.model.Hash;
import com.iota.iri.model.IntegerIndex;
import com.iota.iri.model.TransactionHash;
import com.iota.iri.service.milestone.LatestMilestoneTracker;
<<<<<<< HEAD
import com.iota.iri.service.milestone.impl.LatestMilestoneTrackerImpl;
=======
>>>>>>> b2825bd0
import com.iota.iri.service.snapshot.SnapshotProvider;
import com.iota.iri.service.snapshot.impl.SnapshotProviderImpl;
import com.iota.iri.service.tipselection.EntryPointSelector;
import com.iota.iri.storage.Tangle;
import com.iota.iri.storage.rocksDB.RocksDBPersistenceProvider;

import com.iota.iri.zmq.MessageQ;
import org.junit.*;
import org.junit.rules.TemporaryFolder;
import org.junit.runner.RunWith;
import org.junit.runners.MethodSorters;
import org.mockito.Mock;
import org.mockito.runners.MockitoJUnitRunner;

@RunWith(MockitoJUnitRunner.class)
@FixMethodOrder(MethodSorters.NAME_ASCENDING)
public class EntryPointSelectorImplTest {
    private static final TemporaryFolder dbFolder = new TemporaryFolder();
    private static final TemporaryFolder logFolder = new TemporaryFolder();
    private static Tangle tangle;

<<<<<<< HEAD
=======
    @Mock
    private LatestMilestoneTracker latestMilestoneTracker;
    @Mock
    private Tangle tangle;
>>>>>>> b2825bd0
    private static SnapshotProvider snapshotProvider;

    private static LatestMilestoneTracker latestMilestoneTracker;

    @BeforeClass
    public static void setUp() throws Exception {
<<<<<<< HEAD
        tangle = new Tangle();
        MainnetConfig config = new MainnetConfig();
        snapshotProvider = new SnapshotProviderImpl().init(config);
        latestMilestoneTracker = new LatestMilestoneTrackerImpl().init(tangle, snapshotProvider, null, null, MessageQ.createWith(config), config);
        dbFolder.create();
        logFolder.create();
        tangle.addPersistenceProvider(new RocksDBPersistenceProvider(dbFolder.getRoot().getAbsolutePath(), logFolder
                                                                                                           .getRoot().getAbsolutePath(), 1000));
        tangle.init();
        MilestoneViewModel.clear();
    }

    @AfterClass
    public static void tearDown() throws Exception {
        tangle.shutdown();
        snapshotProvider.shutdown();
        dbFolder.delete();
        logFolder.delete();
=======
        snapshotProvider = new SnapshotProviderImpl().init(new MainnetConfig());
        MilestoneViewModel.clear();
    }

    @Test
    public void testEntryPointBWithTangleData() throws Exception {
        Hash milestoneHash = TransactionHash.calculate(SpongeFactory.Mode.CURLP81, new byte[]{1});
        mockTangleBehavior(milestoneHash);
        mockMilestoneTrackerBehavior(snapshotProvider.getInitialSnapshot().getIndex() + 1, Hash.NULL_HASH);

        EntryPointSelector entryPointSelector = new EntryPointSelectorImpl(tangle, snapshotProvider, latestMilestoneTracker);
        Hash entryPoint = entryPointSelector.getEntryPoint(10);

        Assert.assertEquals("The entry point should be the milestone in the Tangle", milestoneHash, entryPoint);
>>>>>>> b2825bd0
    }

    @Test
    public void testEntryPointAWithoutTangleData() throws Exception {
        mockMilestoneTrackerBehavior(0, Hash.NULL_HASH);

        EntryPointSelector entryPointSelector = new EntryPointSelectorImpl(tangle, snapshotProvider, latestMilestoneTracker);
        Hash entryPoint = entryPointSelector.getEntryPoint(10);

        Assert.assertEquals("The entry point should be the last tracked solid milestone", Hash.NULL_HASH, entryPoint);
    }

    @Test
    public void testEntryPointBWithTangleData() throws Exception {
        Hash milestoneHash = TransactionHash.calculate(SpongeFactory.Mode.CURLP81, new byte[]{1});
        mockTangleBehavior(milestoneHash);
        mockMilestoneTrackerBehavior(snapshotProvider.getInitialSnapshot().getIndex() + 1, Hash.NULL_HASH);

        EntryPointSelector entryPointSelector = new EntryPointSelectorImpl(tangle, snapshotProvider, latestMilestoneTracker);
        Hash entryPoint = entryPointSelector.getEntryPoint(10);

        Assert.assertEquals("The entry point should be the milestone in the Tangle", milestoneHash, entryPoint);
    }

    private void mockMilestoneTrackerBehavior(int latestSolidSubtangleMilestoneIndex, Hash latestSolidSubtangleMilestone) {
        snapshotProvider.getLatestSnapshot().setIndex(latestSolidSubtangleMilestoneIndex);
        snapshotProvider.getLatestSnapshot().setHash(latestSolidSubtangleMilestone);
<<<<<<< HEAD
        latestMilestoneTracker.setLatestMilestone(latestSolidSubtangleMilestone, latestSolidSubtangleMilestoneIndex);
=======
        Mockito.when(latestMilestoneTracker.getLatestMilestoneIndex()).thenReturn(latestSolidSubtangleMilestoneIndex);
>>>>>>> b2825bd0
    }

    private void mockTangleBehavior(Hash milestoneModelHash) throws Exception {
        com.iota.iri.model.persistables.Milestone milestoneModel = new com.iota.iri.model.persistables.Milestone();
        milestoneModel.index = new IntegerIndex(snapshotProvider.getInitialSnapshot().getIndex() + 1);
        milestoneModel.hash = milestoneModelHash;
<<<<<<< HEAD
        tangle.save(milestoneModel, milestoneModel.index);
=======
        Mockito.when(tangle.load(com.iota.iri.model.persistables.Milestone.class, milestoneModel.index))
                .thenReturn(milestoneModel);
>>>>>>> b2825bd0
    }
}<|MERGE_RESOLUTION|>--- conflicted
+++ resolved
@@ -1,5 +1,6 @@
 package com.iota.iri.service.tipselection.impl;
 
+import com.iota.iri.MilestoneTracker;
 import com.iota.iri.conf.MainnetConfig;
 import com.iota.iri.controllers.MilestoneViewModel;
 import com.iota.iri.crypto.SpongeFactory;
@@ -7,64 +8,32 @@
 import com.iota.iri.model.IntegerIndex;
 import com.iota.iri.model.TransactionHash;
 import com.iota.iri.service.milestone.LatestMilestoneTracker;
-<<<<<<< HEAD
-import com.iota.iri.service.milestone.impl.LatestMilestoneTrackerImpl;
-=======
->>>>>>> b2825bd0
 import com.iota.iri.service.snapshot.SnapshotProvider;
 import com.iota.iri.service.snapshot.impl.SnapshotProviderImpl;
 import com.iota.iri.service.tipselection.EntryPointSelector;
 import com.iota.iri.storage.Tangle;
-import com.iota.iri.storage.rocksDB.RocksDBPersistenceProvider;
-
-import com.iota.iri.zmq.MessageQ;
-import org.junit.*;
-import org.junit.rules.TemporaryFolder;
+import org.junit.Assert;
+import org.junit.BeforeClass;
+import org.junit.FixMethodOrder;
+import org.junit.Test;
 import org.junit.runner.RunWith;
 import org.junit.runners.MethodSorters;
 import org.mockito.Mock;
+import org.mockito.Mockito;
 import org.mockito.runners.MockitoJUnitRunner;
 
 @RunWith(MockitoJUnitRunner.class)
 @FixMethodOrder(MethodSorters.NAME_ASCENDING)
 public class EntryPointSelectorImplTest {
-    private static final TemporaryFolder dbFolder = new TemporaryFolder();
-    private static final TemporaryFolder logFolder = new TemporaryFolder();
-    private static Tangle tangle;
 
-<<<<<<< HEAD
-=======
     @Mock
     private LatestMilestoneTracker latestMilestoneTracker;
     @Mock
     private Tangle tangle;
->>>>>>> b2825bd0
     private static SnapshotProvider snapshotProvider;
-
-    private static LatestMilestoneTracker latestMilestoneTracker;
 
     @BeforeClass
     public static void setUp() throws Exception {
-<<<<<<< HEAD
-        tangle = new Tangle();
-        MainnetConfig config = new MainnetConfig();
-        snapshotProvider = new SnapshotProviderImpl().init(config);
-        latestMilestoneTracker = new LatestMilestoneTrackerImpl().init(tangle, snapshotProvider, null, null, MessageQ.createWith(config), config);
-        dbFolder.create();
-        logFolder.create();
-        tangle.addPersistenceProvider(new RocksDBPersistenceProvider(dbFolder.getRoot().getAbsolutePath(), logFolder
-                                                                                                           .getRoot().getAbsolutePath(), 1000));
-        tangle.init();
-        MilestoneViewModel.clear();
-    }
-
-    @AfterClass
-    public static void tearDown() throws Exception {
-        tangle.shutdown();
-        snapshotProvider.shutdown();
-        dbFolder.delete();
-        logFolder.delete();
-=======
         snapshotProvider = new SnapshotProviderImpl().init(new MainnetConfig());
         MilestoneViewModel.clear();
     }
@@ -79,7 +48,6 @@
         Hash entryPoint = entryPointSelector.getEntryPoint(10);
 
         Assert.assertEquals("The entry point should be the milestone in the Tangle", milestoneHash, entryPoint);
->>>>>>> b2825bd0
     }
 
     @Test
@@ -92,37 +60,18 @@
         Assert.assertEquals("The entry point should be the last tracked solid milestone", Hash.NULL_HASH, entryPoint);
     }
 
-    @Test
-    public void testEntryPointBWithTangleData() throws Exception {
-        Hash milestoneHash = TransactionHash.calculate(SpongeFactory.Mode.CURLP81, new byte[]{1});
-        mockTangleBehavior(milestoneHash);
-        mockMilestoneTrackerBehavior(snapshotProvider.getInitialSnapshot().getIndex() + 1, Hash.NULL_HASH);
-
-        EntryPointSelector entryPointSelector = new EntryPointSelectorImpl(tangle, snapshotProvider, latestMilestoneTracker);
-        Hash entryPoint = entryPointSelector.getEntryPoint(10);
-
-        Assert.assertEquals("The entry point should be the milestone in the Tangle", milestoneHash, entryPoint);
-    }
 
     private void mockMilestoneTrackerBehavior(int latestSolidSubtangleMilestoneIndex, Hash latestSolidSubtangleMilestone) {
         snapshotProvider.getLatestSnapshot().setIndex(latestSolidSubtangleMilestoneIndex);
         snapshotProvider.getLatestSnapshot().setHash(latestSolidSubtangleMilestone);
-<<<<<<< HEAD
-        latestMilestoneTracker.setLatestMilestone(latestSolidSubtangleMilestone, latestSolidSubtangleMilestoneIndex);
-=======
         Mockito.when(latestMilestoneTracker.getLatestMilestoneIndex()).thenReturn(latestSolidSubtangleMilestoneIndex);
->>>>>>> b2825bd0
     }
 
     private void mockTangleBehavior(Hash milestoneModelHash) throws Exception {
         com.iota.iri.model.persistables.Milestone milestoneModel = new com.iota.iri.model.persistables.Milestone();
         milestoneModel.index = new IntegerIndex(snapshotProvider.getInitialSnapshot().getIndex() + 1);
         milestoneModel.hash = milestoneModelHash;
-<<<<<<< HEAD
-        tangle.save(milestoneModel, milestoneModel.index);
-=======
         Mockito.when(tangle.load(com.iota.iri.model.persistables.Milestone.class, milestoneModel.index))
                 .thenReturn(milestoneModel);
->>>>>>> b2825bd0
     }
 }