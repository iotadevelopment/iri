package com.iota.iri;

import com.iota.iri.conf.MainnetConfig;
import com.iota.iri.controllers.TipsViewModel;
import com.iota.iri.controllers.TransactionViewModel;
import com.iota.iri.hash.SpongeFactory;
import com.iota.iri.model.TransactionHash;
import com.iota.iri.network.TransactionRequester;
import com.iota.iri.service.snapshot.SnapshotManager;
import com.iota.iri.storage.Tangle;
import com.iota.iri.storage.rocksDB.RocksDBPersistenceProvider;
import com.iota.iri.utils.Converter;
import com.iota.iri.zmq.MessageQ;
import org.junit.AfterClass;
import org.junit.BeforeClass;
import org.junit.Test;
import org.junit.rules.TemporaryFolder;
import org.mockito.Mockito;

import java.util.HashMap;

import static com.iota.iri.controllers.TransactionViewModelTest.*;
import static org.junit.Assert.assertFalse;
import static org.junit.Assert.assertTrue;

public class TransactionValidatorTest {

  private static final int MAINNET_MWM = 14;
  private static final TemporaryFolder dbFolder = new TemporaryFolder();
  private static final TemporaryFolder logFolder = new TemporaryFolder();
  private static Tangle tangle;
  private static SnapshotManager snapshotManager;
  private static MilestoneTracker milestoneTracker;
  private static TransactionValidator txValidator;

  @BeforeClass
  public static void setUp() throws Exception {
    dbFolder.create();
    logFolder.create();
    tangle = new Tangle();
    snapshotManager = new SnapshotManager(tangle, new TipsViewModel(), new MainnetConfig());
    tangle.addPersistenceProvider(
        new RocksDBPersistenceProvider(
            dbFolder.getRoot().getAbsolutePath(), logFolder.getRoot().getAbsolutePath(),1000));
    tangle.init();
    TipsViewModel tipsViewModel = new TipsViewModel();
    MessageQ messageQ = Mockito.mock(MessageQ.class);
<<<<<<< HEAD
    TransactionRequester txRequester = new TransactionRequester(tangle, snapshotManager, messageQ);
    MainnetConfig config = new MainnetConfig();
    txValidator = new TransactionValidator(tangle, snapshotManager, tipsViewModel, txRequester);
=======
    TransactionRequester txRequester = new TransactionRequester(tangle, messageQ);
    txValidator = new TransactionValidator(tangle, tipsViewModel, txRequester, new MainnetConfig());
>>>>>>> 1d62ff98
    txValidator.setMwm(false, MAINNET_MWM);
    milestoneTracker = new MilestoneTracker(tangle, snapshotManager, txValidator, Mockito.mock(TransactionRequester.class), messageQ, config);
    txValidator.init(false, MAINNET_MWM, milestoneTracker);
  }

  @AfterClass
  public static void tearDown() throws Exception {
    tangle.shutdown();
    dbFolder.delete();
    logFolder.delete();
  }

  @Test
  public void testMinMwm() throws InterruptedException {
    txValidator.init(false, 5, milestoneTracker);
    assertTrue(txValidator.getMinWeightMagnitude() == 13);
    txValidator.shutdown();
    txValidator.init(false, MAINNET_MWM, milestoneTracker);
  }

  @Test
  public void validateTrits() {
    byte[] trits = getRandomTransactionTrits();
    Converter.copyTrits(0, trits, 0, trits.length);
    txValidator.validateTrits(trits, MAINNET_MWM);
  }

  @Test(expected = RuntimeException.class)
  public void validateTritsWithInvalidMetadata() {
    byte[] trits = getRandomTransactionTrits();
    txValidator.validateTrits(trits, MAINNET_MWM);
  }

  @Test
  public void validateBytesWithNewCurl() throws Exception {
    byte[] trits = getRandomTransactionTrits();
    Converter.copyTrits(0, trits, 0, trits.length);
    byte[] bytes = Converter.allocateBytesForTrits(trits.length);
    Converter.bytes(trits, 0, bytes, 0, trits.length);
    txValidator.validateBytes(bytes, txValidator.getMinWeightMagnitude(), SpongeFactory.create(SpongeFactory.Mode.CURLP81));
  }

  @Test
  public void verifyTxIsSolid() throws Exception {
    TransactionViewModel tx = getTxWithBranchAndTrunk();
    assertTrue(txValidator.checkSolidity(tx.getHash(), false));
    assertTrue(txValidator.checkSolidity(tx.getHash(), true));
  }

  @Test
  public void verifyTxIsNotSolid() throws Exception {
    TransactionViewModel tx = getTxWithoutBranchAndTrunk();
    assertFalse(txValidator.checkSolidity(tx.getHash(), false));
    assertFalse(txValidator.checkSolidity(tx.getHash(), true));
  }

  @Test
  public void addSolidTransactionWithoutErrors() {
    byte[] trits = getRandomTransactionTrits();
    Converter.copyTrits(0, trits, 0, trits.length);
    txValidator.addSolidTransaction(TransactionHash.calculate(SpongeFactory.Mode.CURLP81, trits));
  }

  private TransactionViewModel getTxWithBranchAndTrunk() throws Exception {
    TransactionViewModel tx, trunkTx, branchTx;
    String trytes = "999999999999999999999999999999999999999999999999999999999999999999999999999999999999999999999999999999999999999999999999999999999999999999999999999999999999999999999999999999999999999999999999999999999999999999999999999999999999999999999999999999999999999999999999999999999999999999999999999999999999999999999999999999999999999999999999999999999999999999999999999999999999999999999999999999999999999999999999999999999999999999999999999999999999999999999999999999999999999999999999999999999999999999999999999999999999999999999999999999999999999999999999999999999999999999999999999999999999999999999999999999999999999999999999999999999999999999999999999999999999999999999999999999999999999999999999999999999999999999999999999999999999999999999999999999999999999999999999999999999999999999999999999999999999999999999999999999999999999999999999999999999999999999999999999999999999999999999999999999999999999999999999999999999999999999999999999999999999999999999999999999999999999999999999999999999999999999999999999999999999999999999999999999999999999999999999999999999999999999999999999999999999999999999999999999999999999999999999999999999999999999999999999999999999999999999999999999999999999999999999999999999999999999999999999999999999999999999999999999999999999999999999999999999999999999999999999999999999999999999999999999999999999999999999999999999999999999999999999999999999999999999999999999999999999999999999999999999999999999999999999999999999999999999999999999999999999999999999999999999999999999999999999999999999999999999999999999999999999999999999999999999999999999999999999999999999999999999999999999999999999999999999999999999999999999999999999999999999999999999999999999999999999999999999999999999999999999999999999999999999999999999999999999999999999999999999999999999999999999999999999999999999999999999999999999999999999999999999999999999999999999999999999999999999999999999999999999999999999999999999999999999999999999999999999999999999999999999999999999999999999999999999999999999999999999999999999999999999999999999999999999999999999999999999999999999999999999999999999999999999999999999999999999999999999999999999999999999999999999999999999999999999999999999999999999999999999999999999999999999999999999999999999999999999999999999999999999999999CFDEZBLZQYA9999999999999999999999999999999999999999999ZZWQHWD99C99999999C99999999CKWWDBWSCLMQULCTAAJGXDEMFJXPMGMAQIHDGHRBGEMUYNNCOK9YPHKEEFLFCZUSPMCJHAKLCIBQSGWAS999999999999999999999999999999999999999999999999999999999999999999999999999999999999999999999999999999999999999999999999999999999999999999999999999999999999999999999999999999999999999999999999999999999999999999999999999999999999999999999999999";

    byte[] trits = Converter.allocateTritsForTrytes(trytes.length());
    Converter.trits(trytes, trits, 0);
    trunkTx = new TransactionViewModel(trits, TransactionHash.calculate(SpongeFactory.Mode.CURLP81, trits));
    branchTx = new TransactionViewModel(trits, TransactionHash.calculate(SpongeFactory.Mode.CURLP81, trits));

    byte[] childTx = getRandomTransactionTrits();
    System.arraycopy(trunkTx.getHash().trits(), 0, childTx, TransactionViewModel.TRUNK_TRANSACTION_TRINARY_OFFSET, TransactionViewModel.TRUNK_TRANSACTION_TRINARY_SIZE);
    System.arraycopy(branchTx.getHash().trits(), 0, childTx, TransactionViewModel.BRANCH_TRANSACTION_TRINARY_OFFSET, TransactionViewModel.BRANCH_TRANSACTION_TRINARY_SIZE);
    tx = new TransactionViewModel(childTx, TransactionHash.calculate(SpongeFactory.Mode.CURLP81, childTx));

    trunkTx.store(tangle, snapshotManager);
    branchTx.store(tangle, snapshotManager);
    tx.store(tangle, snapshotManager);

    return tx;
  }

    @Test
    public void testTransactionPropagation() throws Exception {
        TransactionViewModel leftChildLeaf = TransactionTestUtils.createTransactionWithTrytes("CHILDTX");
        leftChildLeaf.updateSolid(true);
        leftChildLeaf.store(tangle, snapshotManager);

        TransactionViewModel rightChildLeaf = TransactionTestUtils.createTransactionWithTrytes("CHILDTWOTX");
        rightChildLeaf.updateSolid(true);
        rightChildLeaf.store(tangle, snapshotManager);

        TransactionViewModel parent = TransactionTestUtils.createTransactionWithTrunkAndBranch("PARENT",
                leftChildLeaf.getHash(), rightChildLeaf.getHash());
        parent.updateSolid(false);
        parent.store(tangle, snapshotManager);

        TransactionViewModel parentSibling = TransactionTestUtils.createTransactionWithTrytes("PARENTLEAF");
        parentSibling.updateSolid(true);
        parentSibling.store(tangle, snapshotManager);

        TransactionViewModel grandParent = TransactionTestUtils.createTransactionWithTrunkAndBranch("GRANDPARENT", parent.getHash(),
                        parentSibling.getHash());
        grandParent.updateSolid(false);
        grandParent.store(tangle, snapshotManager);

        txValidator.addSolidTransaction(leftChildLeaf.getHash());
        while (!txValidator.isNewSolidTxSetsEmpty()) {
            txValidator.propagateSolidTransactions();
        }

        parent = TransactionViewModel.fromHash(tangle, parent.getHash());
        assertTrue("Parent tx was expected to be solid", parent.isSolid());
        grandParent = TransactionViewModel.fromHash(tangle, grandParent.getHash());
        assertTrue("Grandparent  was expected to be solid", grandParent.isSolid());
    }

  @Test
  public void testTransactionPropagationFailure() throws Exception {
    TransactionViewModel leftChildLeaf = new TransactionViewModel(getRandomTransactionTrits(), getRandomTransactionHash());
    leftChildLeaf.updateSolid(true);
    leftChildLeaf.store(tangle, snapshotManager);

    TransactionViewModel rightChildLeaf = new TransactionViewModel(getRandomTransactionTrits(), getRandomTransactionHash());
    rightChildLeaf.updateSolid(true);
    rightChildLeaf.store(tangle, snapshotManager);

    TransactionViewModel parent = new TransactionViewModel(getRandomTransactionWithTrunkAndBranch(leftChildLeaf.getHash(),
            rightChildLeaf.getHash()), getRandomTransactionHash());
    parent.updateSolid(false);
    parent.store(tangle, snapshotManager);

    TransactionViewModel parentSibling = new TransactionViewModel(getRandomTransactionTrits(), getRandomTransactionHash());
    parentSibling.updateSolid(false);
    parentSibling.store(tangle, snapshotManager);

    TransactionViewModel grandParent = new TransactionViewModel(getRandomTransactionWithTrunkAndBranch(parent.getHash(),
            parentSibling.getHash()), getRandomTransactionHash());
    grandParent.updateSolid(false);
    grandParent.store(tangle, snapshotManager);

    txValidator.milestone = milestoneTracker;
    txValidator.addSolidTransaction(leftChildLeaf.getHash());
    while (!txValidator.isNewSolidTxSetsEmpty()) {
      txValidator.propagateSolidTransactions();
    }

    parent = TransactionViewModel.fromHash(tangle, parent.getHash());
    assertTrue("Parent tx was expected to be solid", parent.isSolid());
    grandParent = TransactionViewModel.fromHash(tangle, grandParent.getHash());
    assertFalse("GrandParent tx was expected to be not solid", grandParent.isSolid());
  }

  private TransactionViewModel getTxWithoutBranchAndTrunk() throws Exception {
    byte[] trits = getRandomTransactionTrits();
    TransactionViewModel tx = new TransactionViewModel(trits, TransactionHash.calculate(SpongeFactory.Mode.CURLP81, trits));

    tx.store(tangle, snapshotManager);

    return tx;
  }
}<|MERGE_RESOLUTION|>--- conflicted
+++ resolved
@@ -45,16 +45,10 @@
     tangle.init();
     TipsViewModel tipsViewModel = new TipsViewModel();
     MessageQ messageQ = Mockito.mock(MessageQ.class);
-<<<<<<< HEAD
     TransactionRequester txRequester = new TransactionRequester(tangle, snapshotManager, messageQ);
-    MainnetConfig config = new MainnetConfig();
     txValidator = new TransactionValidator(tangle, snapshotManager, tipsViewModel, txRequester);
-=======
-    TransactionRequester txRequester = new TransactionRequester(tangle, messageQ);
-    txValidator = new TransactionValidator(tangle, tipsViewModel, txRequester, new MainnetConfig());
->>>>>>> 1d62ff98
     txValidator.setMwm(false, MAINNET_MWM);
-    milestoneTracker = new MilestoneTracker(tangle, snapshotManager, txValidator, Mockito.mock(TransactionRequester.class), messageQ, config);
+    milestoneTracker = new MilestoneTracker(tangle, snapshotManager, txValidator, Mockito.mock(TransactionRequester.class), messageQ, new MainnetConfig());
     txValidator.init(false, MAINNET_MWM, milestoneTracker);
   }
 
