package com.iota.iri;

import com.iota.iri.conf.MainnetConfig;
import com.iota.iri.controllers.TipsViewModel;
import com.iota.iri.controllers.TransactionViewModel;
import com.iota.iri.hash.SpongeFactory;
import com.iota.iri.model.Hash;
import com.iota.iri.network.TransactionRequester;
import com.iota.iri.service.snapshot.SnapshotManager;
import com.iota.iri.storage.Tangle;
import com.iota.iri.storage.rocksDB.RocksDBPersistenceProvider;
import com.iota.iri.utils.Converter;
import com.iota.iri.zmq.MessageQ;
import org.junit.AfterClass;
import org.junit.Assert;
import org.junit.BeforeClass;
import org.junit.Test;
import org.junit.rules.TemporaryFolder;
import org.mockito.Mockito;

import static com.iota.iri.controllers.TransactionViewModelTest.*;
import static org.junit.Assert.assertFalse;
import static org.junit.Assert.assertTrue;

/** Created by paul on 5/14/17. */
public class TransactionValidatorTest {

  private static final int MAINNET_MWM = 14;
  private static final TemporaryFolder dbFolder = new TemporaryFolder();
  private static final TemporaryFolder logFolder = new TemporaryFolder();
  private static Tangle tangle;
  private static SnapshotManager snapshotManager;
  private static TransactionValidator txValidator;

  @BeforeClass
  public static void setUp() throws Exception {
    dbFolder.create();
    logFolder.create();
    tangle = new Tangle();
    Configuration configuration = new Configuration();
    configuration.put(Configuration.DefaultConfSettings.LOCAL_SNAPSHOTS_ENABLED, "false");
    snapshotManager = new SnapshotManager(tangle, configuration);
    tangle.addPersistenceProvider(
        new RocksDBPersistenceProvider(
            dbFolder.getRoot().getAbsolutePath(), logFolder.getRoot().getAbsolutePath(),1000));
    tangle.init();
    TipsViewModel tipsViewModel = new TipsViewModel();
    MessageQ messageQ = Mockito.mock(MessageQ.class);
    TransactionRequester txRequester = new TransactionRequester(tangle, messageQ);
<<<<<<< HEAD
    txValidator = new TransactionValidator(tangle, snapshotManager, tipsViewModel, txRequester, messageQ,
            Long.parseLong(Configuration.GLOBAL_SNAPSHOT_TIME));
=======
    txValidator = new TransactionValidator(tangle, tipsViewModel, txRequester, messageQ, new MainnetConfig());
>>>>>>> 5bd652fe
    txValidator.setMwm(false, MAINNET_MWM);
  }

  @AfterClass
  public static void tearDown() throws Exception {
    tangle.shutdown();
    dbFolder.delete();
    logFolder.delete();
  }

  @Test
  public void testMinMwm() throws InterruptedException {
    txValidator.init(false, 5);
    assertTrue(txValidator.getMinWeightMagnitude() == 13);
    txValidator.shutdown();
    txValidator.init(false, MAINNET_MWM);
  }

  @Test
  public void validateBytes() throws Exception {
    byte[] trits = getRandomTransactionTrits();
    Converter.copyTrits(0, trits, 0, trits.length);
    byte[] bytes = Converter.allocateBytesForTrits(trits.length);
    Converter.bytes(trits, bytes);
    txValidator.validateBytes(bytes, MAINNET_MWM);
  }

  @Test
  public void validateTrits() {
    byte[] trits = getRandomTransactionTrits();
    Converter.copyTrits(0, trits, 0, trits.length);
    txValidator.validateTrits(trits, MAINNET_MWM);
  }

  @Test(expected = RuntimeException.class)
  public void validateTritsWithInvalidMetadata() {
    byte[] trits = getRandomTransactionTrits();
    txValidator.validateTrits(trits, MAINNET_MWM);
  }

  @Test
  public void validateBytesWithNewCurl() throws Exception {
    byte[] trits = getRandomTransactionTrits();
    Converter.copyTrits(0, trits, 0, trits.length);
    byte[] bytes = Converter.allocateBytesForTrits(trits.length);
    Converter.bytes(trits, 0, bytes, 0, trits.length);
    txValidator.validateBytes(bytes, txValidator.getMinWeightMagnitude(), SpongeFactory.create(SpongeFactory.Mode.CURLP81));
  }

  @Test
  public void verifyTxIsSolid() throws Exception {
    TransactionViewModel tx = getTxWithBranchAndTrunk();
    assertTrue(txValidator.checkSolidity(tx.getHash(), false));
    assertTrue(txValidator.checkSolidity(tx.getHash(), true));
  }

  @Test
  public void verifyTxIsNotSolid() throws Exception {
    TransactionViewModel tx = getTxWithoutBranchAndTrunk();
    assertFalse(txValidator.checkSolidity(tx.getHash(), false));
    assertFalse(txValidator.checkSolidity(tx.getHash(), true));
  }

  @Test
  public void addSolidTransactionWithoutErrors() {
    byte[] trits = getRandomTransactionTrits();
    Converter.copyTrits(0, trits, 0, trits.length);
    txValidator.addSolidTransaction(Hash.calculate(SpongeFactory.Mode.CURLP81, trits));
  }

  private TransactionViewModel getTxWithBranchAndTrunk() throws Exception {
    TransactionViewModel tx, trunkTx, branchTx;
    String trytes = "999999999999999999999999999999999999999999999999999999999999999999999999999999999999999999999999999999999999999999999999999999999999999999999999999999999999999999999999999999999999999999999999999999999999999999999999999999999999999999999999999999999999999999999999999999999999999999999999999999999999999999999999999999999999999999999999999999999999999999999999999999999999999999999999999999999999999999999999999999999999999999999999999999999999999999999999999999999999999999999999999999999999999999999999999999999999999999999999999999999999999999999999999999999999999999999999999999999999999999999999999999999999999999999999999999999999999999999999999999999999999999999999999999999999999999999999999999999999999999999999999999999999999999999999999999999999999999999999999999999999999999999999999999999999999999999999999999999999999999999999999999999999999999999999999999999999999999999999999999999999999999999999999999999999999999999999999999999999999999999999999999999999999999999999999999999999999999999999999999999999999999999999999999999999999999999999999999999999999999999999999999999999999999999999999999999999999999999999999999999999999999999999999999999999999999999999999999999999999999999999999999999999999999999999999999999999999999999999999999999999999999999999999999999999999999999999999999999999999999999999999999999999999999999999999999999999999999999999999999999999999999999999999999999999999999999999999999999999999999999999999999999999999999999999999999999999999999999999999999999999999999999999999999999999999999999999999999999999999999999999999999999999999999999999999999999999999999999999999999999999999999999999999999999999999999999999999999999999999999999999999999999999999999999999999999999999999999999999999999999999999999999999999999999999999999999999999999999999999999999999999999999999999999999999999999999999999999999999999999999999999999999999999999999999999999999999999999999999999999999999999999999999999999999999999999999999999999999999999999999999999999999999999999999999999999999999999999999999999999999999999999999999999999999999999999999999999999999999999999999999999999999999999999999999999999999999999999999999999999999999999999999999999999999999999999999999999999999999999999999999999999999999999999999999999999999999999999999999CFDEZBLZQYA9999999999999999999999999999999999999999999ZZWQHWD99C99999999C99999999CKWWDBWSCLMQULCTAAJGXDEMFJXPMGMAQIHDGHRBGEMUYNNCOK9YPHKEEFLFCZUSPMCJHAKLCIBQSGWAS999999999999999999999999999999999999999999999999999999999999999999999999999999999999999999999999999999999999999999999999999999999999999999999999999999999999999999999999999999999999999999999999999999999999999999999999999999999999999999999999999";

    byte[] trits = Converter.allocateTritsForTrytes(trytes.length());
    Converter.trits(trytes, trits, 0);
    trunkTx = new TransactionViewModel(trits, Hash.calculate(SpongeFactory.Mode.CURLP81, trits));
    branchTx = new TransactionViewModel(trits, Hash.calculate(SpongeFactory.Mode.CURLP81, trits));

    byte[] childTx = getRandomTransactionTrits();
    System.arraycopy(trunkTx.getHash().trits(), 0, childTx, TransactionViewModel.TRUNK_TRANSACTION_TRINARY_OFFSET, TransactionViewModel.TRUNK_TRANSACTION_TRINARY_SIZE);
    System.arraycopy(branchTx.getHash().trits(), 0, childTx, TransactionViewModel.BRANCH_TRANSACTION_TRINARY_OFFSET, TransactionViewModel.BRANCH_TRANSACTION_TRINARY_SIZE);
    tx = new TransactionViewModel(childTx, Hash.calculate(SpongeFactory.Mode.CURLP81, childTx));

    trunkTx.store(tangle, snapshotManager);
    branchTx.store(tangle, snapshotManager);
    tx.store(tangle, snapshotManager);

    return tx;
  }

    @Test
    public void testTransactionPropagation() throws Exception {
        TransactionViewModel leftChildLeaf = TransactionTestUtils.createTransactionWithTrytes("CHILDTX");
        leftChildLeaf.updateSolid(true);
        leftChildLeaf.store(tangle, snapshotManager);

        TransactionViewModel rightChildLeaf = TransactionTestUtils.createTransactionWithTrytes("CHILDTWOTX");
        rightChildLeaf.updateSolid(true);
        rightChildLeaf.store(tangle, snapshotManager);

        TransactionViewModel parent = TransactionTestUtils.createTransactionWithTrunkAndBranch("PARENT",
                leftChildLeaf.getHash(), rightChildLeaf.getHash());
        parent.updateSolid(false);
        parent.store(tangle, snapshotManager);

        TransactionViewModel parentSibling = TransactionTestUtils.createTransactionWithTrytes("PARENTLEAF");
        parentSibling.updateSolid(true);
        parentSibling.store(tangle, snapshotManager);

        TransactionViewModel grandParent = TransactionTestUtils.createTransactionWithTrunkAndBranch("GRANDPARENT", parent.getHash(),
                        parentSibling.getHash());
        grandParent.updateSolid(false);
        grandParent.store(tangle, snapshotManager);

        txValidator.addSolidTransaction(leftChildLeaf.getHash());
        while (!txValidator.isNewSolidTxSetsEmpty()) {
            txValidator.propagateSolidTransactions();
        }

        parent = TransactionViewModel.fromHash(tangle, snapshotManager, parent.getHash());
        Assert.assertTrue("Parent tx was expected to be solid", parent.isSolid());
        grandParent = TransactionViewModel.fromHash(tangle, snapshotManager, grandParent.getHash());
        Assert.assertTrue("Grandparent  was expected to be solid", grandParent.isSolid());
    }

  @Test
  public void testTransactionPropagationFailure() throws Exception {
    TransactionViewModel leftChildLeaf = new TransactionViewModel(getRandomTransactionTrits(), getRandomTransactionHash());
    leftChildLeaf.updateSolid(true);
    leftChildLeaf.store(tangle, snapshotManager);

    TransactionViewModel rightChildLeaf = new TransactionViewModel(getRandomTransactionTrits(), getRandomTransactionHash());
    rightChildLeaf.updateSolid(true);
    rightChildLeaf.store(tangle, snapshotManager);

    TransactionViewModel parent = new TransactionViewModel(getRandomTransactionWithTrunkAndBranch(leftChildLeaf.getHash(),
            rightChildLeaf.getHash()), getRandomTransactionHash());
    parent.updateSolid(false);
    parent.store(tangle, snapshotManager);

    TransactionViewModel parentSibling = new TransactionViewModel(getRandomTransactionTrits(), getRandomTransactionHash());
    parentSibling.updateSolid(false);
    parentSibling.store(tangle, snapshotManager);

    TransactionViewModel grandParent = new TransactionViewModel(getRandomTransactionWithTrunkAndBranch(parent.getHash(),
            parentSibling.getHash()), getRandomTransactionHash());
    grandParent.updateSolid(false);
    grandParent.store(tangle, snapshotManager);

    txValidator.addSolidTransaction(leftChildLeaf.getHash());
    while (!txValidator.isNewSolidTxSetsEmpty()) {
      txValidator.propagateSolidTransactions();
    }

    parent = TransactionViewModel.fromHash(tangle, snapshotManager, parent.getHash());
    Assert.assertTrue("Parent tx was expected to be solid", parent.isSolid());
    grandParent = TransactionViewModel.fromHash(tangle, snapshotManager, grandParent.getHash());
    Assert.assertFalse("GrandParent tx was expected to be not solid", grandParent.isSolid());
  }

  private TransactionViewModel getTxWithoutBranchAndTrunk() throws Exception {
    byte[] trits = getRandomTransactionTrits();
    TransactionViewModel tx = new TransactionViewModel(trits, Hash.calculate(SpongeFactory.Mode.CURLP81, trits));

    tx.store(tangle, snapshotManager);

    return tx;
  }
}<|MERGE_RESOLUTION|>--- conflicted
+++ resolved
@@ -37,9 +37,7 @@
     dbFolder.create();
     logFolder.create();
     tangle = new Tangle();
-    Configuration configuration = new Configuration();
-    configuration.put(Configuration.DefaultConfSettings.LOCAL_SNAPSHOTS_ENABLED, "false");
-    snapshotManager = new SnapshotManager(tangle, configuration);
+    snapshotManager = new SnapshotManager(tangle, new MainnetConfig());
     tangle.addPersistenceProvider(
         new RocksDBPersistenceProvider(
             dbFolder.getRoot().getAbsolutePath(), logFolder.getRoot().getAbsolutePath(),1000));
@@ -47,12 +45,7 @@
     TipsViewModel tipsViewModel = new TipsViewModel();
     MessageQ messageQ = Mockito.mock(MessageQ.class);
     TransactionRequester txRequester = new TransactionRequester(tangle, messageQ);
-<<<<<<< HEAD
-    txValidator = new TransactionValidator(tangle, snapshotManager, tipsViewModel, txRequester, messageQ,
-            Long.parseLong(Configuration.GLOBAL_SNAPSHOT_TIME));
-=======
-    txValidator = new TransactionValidator(tangle, tipsViewModel, txRequester, messageQ, new MainnetConfig());
->>>>>>> 5bd652fe
+    txValidator = new TransactionValidator(tangle, snapshotManager, tipsViewModel, txRequester, messageQ, new MainnetConfig());
     txValidator.setMwm(false, MAINNET_MWM);
   }
 
