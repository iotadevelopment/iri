--- conflicted
+++ resolved
@@ -4,11 +4,7 @@
 import com.iota.iri.hash.SpongeFactory;
 import com.iota.iri.model.Hash;
 import com.iota.iri.model.Transaction;
-<<<<<<< HEAD
-import com.iota.iri.network.TransactionRequester;
 import com.iota.iri.service.snapshot.SnapshotManager;
-=======
->>>>>>> 5bd652fe
 import com.iota.iri.storage.Tangle;
 import com.iota.iri.storage.rocksDB.RocksDBPersistenceProvider;
 import com.iota.iri.utils.Converter;
@@ -46,9 +42,7 @@
                 logFolder.getRoot().getAbsolutePath(),1000);
         tangle.addPersistenceProvider(rocksDBPersistenceProvider);
         tangle.init();
-        Configuration configuration = new Configuration();
-        configuration.put(Configuration.DefaultConfSettings.LOCAL_SNAPSHOTS_ENABLED, "false");
-        snapshotManager = new SnapshotManager(tangle, configuration);
+        snapshotManager = new SnapshotManager(tangle, new MainnetConfig());
     }
 
     @AfterClass
@@ -334,13 +328,9 @@
         TransactionViewModel transactionViewModel = new TransactionViewModel(trits, Hash.calculate(SpongeFactory.Mode.CURLP81, trits));
         transactionViewModel.store(tangle, snapshotManager);
         Hash hash = transactionViewModel.getHash();
-<<<<<<< HEAD
-        Assert.assertArrayEquals(TransactionViewModel.find(tangle, snapshotManager, Arrays.copyOf(hash.bytes(), Integer.parseInt(Configuration.REQ_HASH_SIZE))).getBytes(), transactionViewModel.getBytes());
-=======
-        Assert.assertArrayEquals(TransactionViewModel.find(tangle,
+        Assert.assertArrayEquals(TransactionViewModel.find(tangle, snapshotManager,
                 Arrays.copyOf(hash.bytes(), MainnetConfig.Defaults.REQ_HASH_SIZE)).getBytes(),
                 transactionViewModel.getBytes());
->>>>>>> 5bd652fe
     }
 
     @Test
@@ -351,12 +341,8 @@
         TransactionViewModel transactionViewModelNoSave = new TransactionViewModel(trits, Hash.calculate(SpongeFactory.Mode.CURLP81, trits));
         transactionViewModel.store(tangle, snapshotManager);
         Hash hash = transactionViewModelNoSave.getHash();
-<<<<<<< HEAD
-        Assert.assertFalse(Arrays.equals(TransactionViewModel.find(tangle, snapshotManager, Arrays.copyOf(hash.bytes(), Integer.parseInt(Configuration.REQ_HASH_SIZE))).getBytes(), transactionViewModel.getBytes()));
-=======
-        Assert.assertFalse(Arrays.equals(TransactionViewModel.find(tangle,
+        Assert.assertFalse(Arrays.equals(TransactionViewModel.find(tangle, snapshotManager,
                 Arrays.copyOf(hash.bytes(), new MainnetConfig().getRequestHashSize())).getBytes(), transactionViewModel.getBytes()));
->>>>>>> 5bd652fe
     }
 
     //@Test
