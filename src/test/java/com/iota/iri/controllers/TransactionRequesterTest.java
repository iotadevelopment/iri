package com.iota.iri.controllers;

import com.iota.iri.conf.MainnetConfig;
import com.iota.iri.model.Hash;
import com.iota.iri.network.TransactionRequester;
import com.iota.iri.service.snapshot.SnapshotProvider;
import com.iota.iri.service.snapshot.impl.SnapshotProviderImpl;
import com.iota.iri.storage.Tangle;
import com.iota.iri.zmq.MessageQ;
import org.junit.After;
import org.junit.Before;
import org.junit.Test;

import static org.junit.Assert.*;

/**
 * Created by paul on 5/2/17.
 */
public class TransactionRequesterTest {
    private static Tangle tangle = new Tangle();
    private static SnapshotProvider snapshotProvider;
<<<<<<< HEAD
    private MessageQ mq = null;
=======
    private MessageQ mq;
>>>>>>> b19fec07

    @Before
    public void setUp() throws Exception {
        snapshotProvider = new SnapshotProviderImpl(new MainnetConfig());
    }

    @After
<<<<<<< HEAD
    public void tearDown() {
=======
    public void tearDown() throws Exception {
>>>>>>> b19fec07
        snapshotProvider.shutdown();
    }

    @Test
    public void init() {

    }

    @Test
    public void rescanTransactionsToRequest() {

    }

    @Test
    public void getRequestedTransactions() {

    }

    @Test
    public void numberOfTransactionsToRequest() {

    }

    @Test
    public void clearTransactionRequest() {

    }

    @Test
    public void requestTransaction() {

    }

    @Test
    public void transactionToRequest() {

    }

    @Test
    public void checkSolidity() {

    }

    @Test
    public void instance() {

    }

    @Test
    public void nonMilestoneCapacityLimited() throws Exception {
        TransactionRequester txReq = new TransactionRequester(tangle, snapshotProvider.getInitialSnapshot(), mq);
        int capacity = TransactionRequester.MAX_TX_REQ_QUEUE_SIZE;
        //fill tips list
        for (int i = 0; i < capacity * 2 ; i++) {
            Hash hash = TransactionViewModelTest.getRandomTransactionHash();
            txReq.requestTransaction(hash,false);
        }
        //check that limit wasn't breached
        assertEquals(capacity, txReq.numberOfTransactionsToRequest());
    }

    @Test
    public void milestoneCapacityNotLimited() throws Exception {
        TransactionRequester txReq = new TransactionRequester(tangle, snapshotProvider.getInitialSnapshot(), mq);
        int capacity = TransactionRequester.MAX_TX_REQ_QUEUE_SIZE;
        //fill tips list
        for (int i = 0; i < capacity * 2 ; i++) {
            Hash hash = TransactionViewModelTest.getRandomTransactionHash();
            txReq.requestTransaction(hash,true);
        }
        //check that limit was surpassed
        assertEquals(capacity * 2, txReq.numberOfTransactionsToRequest());
    }

    @Test
    public void mixedCapacityLimited() throws Exception {
        TransactionRequester txReq = new TransactionRequester(tangle, snapshotProvider.getInitialSnapshot(), mq);
        int capacity = TransactionRequester.MAX_TX_REQ_QUEUE_SIZE;
        //fill tips list
        for (int i = 0; i < capacity * 4 ; i++) {
            Hash hash = TransactionViewModelTest.getRandomTransactionHash();
            txReq.requestTransaction(hash, (i % 2 == 1));

        }
        //check that limit wasn't breached
        assertEquals(capacity + capacity * 2, txReq.numberOfTransactionsToRequest());
    }

}<|MERGE_RESOLUTION|>--- conflicted
+++ resolved
@@ -19,11 +19,7 @@
 public class TransactionRequesterTest {
     private static Tangle tangle = new Tangle();
     private static SnapshotProvider snapshotProvider;
-<<<<<<< HEAD
-    private MessageQ mq = null;
-=======
     private MessageQ mq;
->>>>>>> b19fec07
 
     @Before
     public void setUp() throws Exception {
@@ -31,11 +27,7 @@
     }
 
     @After
-<<<<<<< HEAD
-    public void tearDown() {
-=======
     public void tearDown() throws Exception {
->>>>>>> b19fec07
         snapshotProvider.shutdown();
     }
 
