package com.iota.iri.controllers;

import com.iota.iri.conf.MainnetConfig;
import com.iota.iri.conf.SnapshotConfig;
import com.iota.iri.model.Hash;
import com.iota.iri.storage.Tangle;
import com.iota.iri.storage.rocksDB.RocksDBPersistenceProvider;
import org.junit.*;
import org.junit.rules.TemporaryFolder;

import static org.junit.Assert.*;

/**
 * Created by paul on 4/11/17.
 */
public class MilestoneViewModelTest {
    final TemporaryFolder dbFolder = new TemporaryFolder();
    final TemporaryFolder logFolder = new TemporaryFolder();
    private static Tangle tangle = new Tangle();
    int index = 30;

    @Before
    public void setUpTest() throws Exception {
        dbFolder.create();
        logFolder.create();
        RocksDBPersistenceProvider rocksDBPersistenceProvider;
        rocksDBPersistenceProvider = new RocksDBPersistenceProvider(dbFolder.getRoot().getAbsolutePath(),
                logFolder.getRoot().getAbsolutePath(),1000);
        tangle.addPersistenceProvider(rocksDBPersistenceProvider);
        tangle.init();
    }

    @After
    public void tearDown() throws Exception {
        tangle.shutdown();
        dbFolder.delete();
        logFolder.delete();
    }

    @Test
    public void getMilestone() throws Exception {
        Hash milestoneHash = new Hash("ABCDEFGHIJKLMNOPQRSTUVWXYZ9ABCDEFGHIJKLMNOPQRSTUVWXYZ9ABCDEFGHIJKLMNOPQRSTUV99999");
        MilestoneViewModel milestoneViewModel = new MilestoneViewModel(++index, milestoneHash);
        assertTrue(milestoneViewModel.store(tangle));
        MilestoneViewModel.clear();
        MilestoneViewModel.load(tangle, index);
        assertEquals(MilestoneViewModel.get(tangle, index).getHash(), milestoneHash);
    }

    @Test
    public void store() throws Exception {
        MilestoneViewModel milestoneViewModel = new MilestoneViewModel(++index, Hash.NULL_HASH);
        assertTrue(milestoneViewModel.store(tangle));
    }

    @Test
    public void snapshot() throws Exception {
        Hash milestoneHash = new Hash("BBCDEFGHIJKLMNOPQRSTUVWXYZ9ABCDEFGHIJKLMNOPQRSTUVWXYZ9ABCDEFGHIJKLMNOPQRSTUV99999");
        long value = 3;
        MilestoneViewModel milestoneViewModel = new MilestoneViewModel(++index, milestoneHash);
    }

    @Test
    public void initSnapshot() throws Exception {
        MilestoneViewModel milestoneViewModel = new MilestoneViewModel(++index, Hash.NULL_HASH);
    }

    @Test
    public void updateSnapshot() throws Exception {
        Hash milestoneHash = new Hash("CBCDEFGHIJKLMNOPQRSTUVWXYZ9ABCDEFGHIJKLMNOPQRSTUVWXYZ9ABCDEFGHIJKLMNOPQRSTUV99999");
        MilestoneViewModel milestoneViewModel = new MilestoneViewModel(++index, milestoneHash);
        assertTrue(milestoneViewModel.store(tangle));
        MilestoneViewModel.clear();
        assertEquals(MilestoneViewModel.get(tangle, index).getHash(), milestoneHash);

    }

    @Test
    public void getHash() throws Exception {
        Hash milestoneHash = new Hash("DBCDEFGHIJKLMNOPQRSTUVWXYZ9ABCDEFGHIJKLMNOPQRSTUVWXYZ9ABCDEFGHIJKLMNOPQRSTUV99999");
        MilestoneViewModel milestoneViewModel = new MilestoneViewModel(++index, milestoneHash);
        assertEquals(milestoneHash, milestoneViewModel.getHash());
    }

    @Test
    public void index() throws Exception {
        Hash milestoneHash = new Hash("EBCDEFGHIJKLMNOPQRSTUVWXYZ9ABCDEFGHIJKLMNOPQRSTUVWXYZ9ABCDEFGHIJKLMNOPQRSTUV99999");
        MilestoneViewModel milestoneViewModel = new MilestoneViewModel(++index, milestoneHash);
        assertTrue(index == milestoneViewModel.index());
    }

    @Test
    public void latest() throws Exception {
        int top = 100;
        Hash milestoneHash = new Hash("ZBCDEFGHIJKLMNOPQRSTUVWXYZ9ABCDEFGHIJKLMNOPQRSTUVWXYZ9ABCDEFGHIJKLMNOPQRSTUV99999");
        MilestoneViewModel milestoneViewModel = new MilestoneViewModel(top, milestoneHash);
        milestoneViewModel.store(tangle);
        assertTrue(top == MilestoneViewModel.latest(tangle).index());
    }

    @Test
    public void first() throws Exception {
        int first = 1;
        Hash milestoneHash = new Hash("99CDEFGHIJKLMNOPQRSTUVWXYZ9ABCDEFGHIJKLMNOPQRSTUVWXYZ9ABCDEFGHIJKLMNOPQRSTUV99999");
        MilestoneViewModel milestoneViewModel = new MilestoneViewModel(first, milestoneHash);
        milestoneViewModel.store(tangle);
        assertTrue(first == MilestoneViewModel.first(tangle).index());
    }

    @Test
    public void next() throws Exception {
        int first = 1;
        int next = 2;
        MilestoneViewModel firstMilestone = new MilestoneViewModel(first, new Hash("99CDEFGHIJKLMNOPQRSTUVWXYZ9ABCDEFGHIJKLMNOPQRSTUVWXYZ9ABCDEFGHIJKLMNOPQRSTUV99999"));
        firstMilestone.store(tangle);
        new MilestoneViewModel(next, new Hash("9ACDEFGHIJKLMNOPQRSTUVWXYZ9ABCDEFGHIJKLMNOPQRSTUVWXYZ9ABCDEFGHIJKLMNOPQRSTUV99999")).store(tangle);

        assertTrue(next == MilestoneViewModel.first(tangle).next(tangle).index());
    }

    @Test
    public void previous() throws Exception {
        int first = 1;
        int next = 2;
        MilestoneViewModel nextMilestone = new MilestoneViewModel(next, new Hash("99CDEFGHIJKLMNOPQRSTUVWXYZ9ABCDEFGHIJKLMNOPQRSTUVWXYZ9ABCDEFGHIJKLMNOPQRSTUV99999"));
        nextMilestone.store(tangle);
        new MilestoneViewModel(first, new Hash("9ACDEFGHIJKLMNOPQRSTUVWXYZ9ABCDEFGHIJKLMNOPQRSTUVWXYZ9ABCDEFGHIJKLMNOPQRSTUV99999")).store(tangle);

        assertTrue(first == nextMilestone.previous(tangle).index());
    }

    @Test
    public void latestSnapshot() throws Exception {
        int nosnapshot = 90;
        int topSnapshot = 80;
        int mid = 50;
        new MilestoneViewModel(nosnapshot, new Hash("FBCDEFGHIJKLMNOPQRSTUVWXYZ9ABCDEFGHIJKLMNOPQRSTUVWXYZ9ABCDEFGHIJKLMNOPQRSTUV99999")).store(tangle);
        MilestoneViewModel milestoneViewModelmid = new MilestoneViewModel(mid, new Hash("GBCDEFGHIJKLMNOPQRSTUVWXYZ9ABCDEFGHIJKLMNOPQRSTUVWXYZ9ABCDEFGHIJKLMNOPQRSTUV99999"));
        milestoneViewModelmid.store(tangle);
        MilestoneViewModel milestoneViewModeltopSnapshot = new MilestoneViewModel(topSnapshot, new Hash("GBCDEFGHIJKLMNOPQRSTUVWXYZ9ABCDEFGHIJKLMNOPQRSTUVWXYZ9ABCDEFGHIJKLMNOPQRSTUV99999"));
        milestoneViewModeltopSnapshot.store(tangle);
        //assertTrue(topSnapshot == MilestoneViewModel.latestWithSnapshot().index());
    }

    @Test
    public void firstWithSnapshot() throws Exception {
        int first = 5;
        int firstSnapshot = 6;
        int next = 7;
        new MilestoneViewModel(first, new Hash("FBCDEFGHIJ9LMNOPQRSTUVWXYZ9ABCDEFGHIJKLMNOPQRSTUVWXYZ9ABCDEFGHIJKLMNOPQRSTUV99999")).store(tangle);
        MilestoneViewModel milestoneViewModelmid = new MilestoneViewModel(next, new Hash("GBCDE9GHIJKLMNOPQRSTUVWXYZ9ABCDEFGHIJKLMNOPQRSTUVWXYZ9ABCDEFGHIJKLMNOPQRSTUV99999"));
        milestoneViewModelmid.store(tangle);
        MilestoneViewModel milestoneViewModeltopSnapshot = new MilestoneViewModel(firstSnapshot, new Hash("GBCDEFGHIJKLMNOPQRSTUVWXYZ9ABCDEFGHIJKLMNOPQRSTUVWXYA9ABCDEFGHIJKLMNOPQRSTUV99999"));
        milestoneViewModeltopSnapshot.store(tangle);
        //assertTrue(firstSnapshot == MilestoneViewModel.firstWithSnapshot().index());
    }

    @Test
    public void nextWithSnapshot() throws Exception {
        int firstSnapshot = 8;
        int next = 9;
        MilestoneViewModel milestoneViewModelmid = new MilestoneViewModel(next, new Hash("GBCDEBGHIJKLMNOPQRSTUVWXYZ9ABCDEFGHIJKLMNOPQRSTUVWXYZ9ABCDEFGHIJKLMNOPQRSTUV99999"));
        milestoneViewModelmid.store(tangle);
        MilestoneViewModel milestoneViewModel = new MilestoneViewModel(firstSnapshot, new Hash("GBCDEFGHIJKLMNODQRSTUVWXYZ9ABCDEFGHIJKLMNOPQRSTUVWXYZ9ABCDEFGHIJKLMNOPQRSTUV99999"));
        milestoneViewModel.store(tangle);
        //assertTrue(next == milestoneViewModel.nextWithSnapshot().index());
    }

    @Test
    public void nextGreaterThan() throws Exception {
        int milestoneStartIndex = new MainnetConfig().getMilestoneStartIndex();
        int first = milestoneStartIndex + 1;
        int next = first + 1;
        new MilestoneViewModel(next, new Hash("GBCDEBGHIJKLMNOPQRSTUVWXYZ9ABCDEFGHIJKLMNOPQRSTUVWXYZ9ABCDEFGHIJKLMNOPQRSTUV99999")).store(tangle);
        new MilestoneViewModel(first, new Hash("GBCDEFGHIJKLMNODQRSTUVWXYZ9ABCDEFGHIJKLMNOPQRSTUVWXYZ9ABCDEFGHIJKLMNOPQRSTUV99999")).store(tangle);
<<<<<<< HEAD
        assertEquals(next, MilestoneViewModel.findClosestNextMilestone(
                tangle, first
        ).index().intValue());
=======
        assertEquals(next, MilestoneViewModel.findClosestNextMilestone(tangle, first).index().intValue());
>>>>>>> 938678ea
    }

    @Test
    public void PrevBefore() throws Exception {
        int first = 8;
        int next = 9;
        new MilestoneViewModel(next, new Hash("GBCDEBGHIJKLMNOPQRSTUVWXYZ9ABCDEFGHIJKLMNOPQRSTUVWXYZ9ABCDEFGHIJKLMNOPQRSTUV99999")).store(tangle);
        new MilestoneViewModel(first, new Hash("GBCDEFGHIJKLMNODQRSTUVWXYZ9ABCDEFGHIJKLMNOPQRSTUVWXYZ9ABCDEFGHIJKLMNOPQRSTUV99999")).store(tangle);
        assertEquals(first, MilestoneViewModel.findClosestPrevMilestone(tangle, next).index().intValue());
    }
}<|MERGE_RESOLUTION|>--- conflicted
+++ resolved
@@ -173,13 +173,7 @@
         int next = first + 1;
         new MilestoneViewModel(next, new Hash("GBCDEBGHIJKLMNOPQRSTUVWXYZ9ABCDEFGHIJKLMNOPQRSTUVWXYZ9ABCDEFGHIJKLMNOPQRSTUV99999")).store(tangle);
         new MilestoneViewModel(first, new Hash("GBCDEFGHIJKLMNODQRSTUVWXYZ9ABCDEFGHIJKLMNOPQRSTUVWXYZ9ABCDEFGHIJKLMNOPQRSTUV99999")).store(tangle);
-<<<<<<< HEAD
-        assertEquals(next, MilestoneViewModel.findClosestNextMilestone(
-                tangle, first
-        ).index().intValue());
-=======
         assertEquals(next, MilestoneViewModel.findClosestNextMilestone(tangle, first).index().intValue());
->>>>>>> 938678ea
     }
 
     @Test
