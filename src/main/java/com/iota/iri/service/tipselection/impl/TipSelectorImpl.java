package com.iota.iri.service.tipselection.impl;

import com.iota.iri.LedgerValidator;
import com.iota.iri.MilestoneTracker;
import com.iota.iri.conf.TipSelConfig;
import com.iota.iri.model.Hash;
import com.iota.iri.model.HashId;
import com.iota.iri.service.snapshot.SnapshotManager;
import com.iota.iri.service.tipselection.*;
import com.iota.iri.storage.Tangle;
import com.iota.iri.utils.collections.interfaces.UnIterableMap;

import java.security.InvalidAlgorithmParameterException;
import java.util.*;

/**
 * Implementation of <tt>TipSelector</tt> that selects 2 tips,
 * based on cumulative weights and transition function alpha.
 *
 */
public class TipSelectorImpl implements TipSelector {

    public static final String REFERENCE_TRANSACTION_TOO_OLD = "reference transaction is too old";
    public static final String TIPS_NOT_CONSISTENT = "inconsistent tips pair selected";

    private final EntryPointSelector entryPointSelector;
    private final RatingCalculator ratingCalculator;
    private final Walker walker;

    private final LedgerValidator ledgerValidator;
    private final Tangle tangle;
<<<<<<< HEAD
    private final SnapshotManager snapshotManager;
=======
>>>>>>> 938678ea
    private final MilestoneTracker milestone;
    private final TipSelConfig config;

    public TipSelectorImpl(Tangle tangle,
                           SnapshotManager snapshotManager,
                           LedgerValidator ledgerValidator,
                           EntryPointSelector entryPointSelector,
                           RatingCalculator ratingCalculator,
                           Walker walkerAlpha,
<<<<<<< HEAD
                            MilestoneTracker milestone,
=======
                           MilestoneTracker milestone,
>>>>>>> 938678ea
                           TipSelConfig config) {

        this.entryPointSelector = entryPointSelector;
        this.ratingCalculator = ratingCalculator;

        this.walker = walkerAlpha;

        //used by walkValidator
        this.ledgerValidator = ledgerValidator;
        this.tangle = tangle;
        this.snapshotManager = snapshotManager;
        this.milestone = milestone;
        this.config = config;
    }

    /**
     * Implementation of getTransactionsToApprove
     *
     * General process:
     * <ol>
     * <li><b>Preparation:</b> select <CODE>entryPoint</CODE> and calculate rating for all referencing transactions
     * <li><b>1st Random Walk:</b> starting from <CODE>entryPoint</CODE>.
     * <li><b>2nd Random Walk:</b> if <CODE>reference</CODE> exists and is in the rating calulationg, start from <CODE>reference</CODE>,
     *     otherwise start again from <CODE>entryPoint</CODE>.
     * <li><b>Validate:</b> check that both tips are not contradicting.
     * </ol>
     * @param depth  The depth that the transactions will be found from.
     * @param reference  An optional transaction hash to be referenced by tips.
     * @return  Transactions to approve
     * @throws Exception If DB fails to retrieve transactions
     */
    @Override
    public List<Hash> getTransactionsToApprove(int depth, Optional<Hash> reference) throws Exception {
        try {
            snapshotManager.getLatestSnapshot().lockRead();

            //preparation
            Hash entryPoint = entryPointSelector.getEntryPoint(depth);
            UnIterableMap<HashId, Integer> rating = ratingCalculator.calculate(entryPoint);

            //random walk
            List<Hash> tips = new LinkedList<>();
            WalkValidator walkValidator = new WalkValidatorImpl(tangle, snapshotManager, ledgerValidator, milestone, config);
            Hash tip = walker.walk(entryPoint, rating, walkValidator);
            tips.add(tip);

            if (reference.isPresent()) {
                checkReference(reference.get(), rating);
                entryPoint = reference.get();
            }

            //passing the same walkValidator means that the walks will be consistent with each other
            tip = walker.walk(entryPoint, rating, walkValidator);
            tips.add(tip);

            //validate
            if (!ledgerValidator.checkConsistency(tips)) {
                throw new IllegalStateException(TIPS_NOT_CONSISTENT);
            }

            return tips;
        } finally {
            snapshotManager.getLatestSnapshot().unlockRead();
        }
    }

    private void checkReference(HashId reference, UnIterableMap<HashId, Integer> rating)
            throws InvalidAlgorithmParameterException {
        if (!rating.containsKey(reference)) {
            throw new InvalidAlgorithmParameterException(REFERENCE_TRANSACTION_TOO_OLD);
        }
    }
}<|MERGE_RESOLUTION|>--- conflicted
+++ resolved
@@ -29,10 +29,7 @@
 
     private final LedgerValidator ledgerValidator;
     private final Tangle tangle;
-<<<<<<< HEAD
     private final SnapshotManager snapshotManager;
-=======
->>>>>>> 938678ea
     private final MilestoneTracker milestone;
     private final TipSelConfig config;
 
@@ -42,11 +39,7 @@
                            EntryPointSelector entryPointSelector,
                            RatingCalculator ratingCalculator,
                            Walker walkerAlpha,
-<<<<<<< HEAD
-                            MilestoneTracker milestone,
-=======
                            MilestoneTracker milestone,
->>>>>>> 938678ea
                            TipSelConfig config) {
 
         this.entryPointSelector = entryPointSelector;
