package com.iota.iri.service.tipselection.impl;

import com.iota.iri.LedgerValidator;
import com.iota.iri.MilestoneTracker;
import com.iota.iri.TransactionValidator;
import com.iota.iri.model.Hash;
import com.iota.iri.model.HashId;
import com.iota.iri.service.snapshot.SnapshotManager;
import com.iota.iri.service.tipselection.*;
import com.iota.iri.storage.Tangle;
import com.iota.iri.utils.collections.interfaces.UnIterableMap;

import java.security.InvalidAlgorithmParameterException;
<<<<<<< HEAD
import java.util.*;
=======
import java.util.LinkedList;
import java.util.List;
import java.util.Optional;
>>>>>>> 8a569f86

/**
 * Implementation of <tt>TipSelector</tt> that selects 2 tips,
 * based on cumulative weights and transition function alpha.
 *
 */
public class TipSelectorImpl implements TipSelector {

    public static final String REFERENCE_TRANSACTION_TOO_OLD = "reference transaction is too old";
    public static final String TIPS_NOT_CONSISTENT = "inconsistent tips pair selected";

    private final EntryPointSelector entryPointSelector;
    private final RatingCalculator ratingCalculator;
    private final Walker walker;

    private final int maxDepth;
    private final LedgerValidator ledgerValidator;
    private final TransactionValidator transactionValidator;
    private final Tangle tangle;
    private final SnapshotManager snapshotManager;
    private final MilestoneTracker milestone;
    private final int belowMaxDepthTxLimit;

    @Override
    public int getMaxDepth() {
        return maxDepth;
    }

    public TipSelectorImpl(Tangle tangle,
                           SnapshotManager snapshotManager,
                           LedgerValidator ledgerValidator,
                           TransactionValidator transactionValidator,
                           EntryPointSelector entryPointSelector,
                           RatingCalculator ratingCalculator,
                           Walker walkerAlpha,
                           MilestoneTracker milestone,
                           int maxDepth,
                           int belowMaxDepthTxLimit) {


        this.entryPointSelector = entryPointSelector;
        this.ratingCalculator = ratingCalculator;

        this.walker = walkerAlpha;

        //used by walkValidator
        this.maxDepth = maxDepth;
        this.belowMaxDepthTxLimit = belowMaxDepthTxLimit;
        this.ledgerValidator = ledgerValidator;
        this.transactionValidator = transactionValidator;
        this.tangle = tangle;
        this.snapshotManager = snapshotManager;
        this.milestone = milestone;
    }

    /**
     * Implementation of getTransactionsToApprove
     *
     * General process:
     * <ol>
     * <li><b>Preparation:</b> select <CODE>entryPoint</CODE> and calculate rating for all referencing transactions
     * <li><b>1st Random Walk:</b> starting from <CODE>entryPoint</CODE>.
     * <li><b>2nd Random Walk:</b> if <CODE>reference</CODE> exists and is in the rating calulationg, start from <CODE>reference</CODE>,
     *     otherwise start again from <CODE>entryPoint</CODE>.
     * <li><b>Validate:</b> check that both tips are not contradicting.
     * </ol>
     * @param depth  The depth that the transactions will be found from.
     * @param reference  An optional transaction hash to be referenced by tips.
     * @return  Transactions to approve
     * @throws Exception If DB fails to retrieve transactions
     */
    @Override
    public List<Hash> getTransactionsToApprove(int depth, Optional<Hash> reference) throws Exception {
        try {
            snapshotManager.getLatestSnapshot().lockRead();

            //preparation
            Hash entryPoint = entryPointSelector.getEntryPoint(depth);
            UnIterableMap<HashId, Integer> rating = ratingCalculator.calculate(entryPoint);

            //random walk
            List<Hash> tips = new LinkedList<>();
<<<<<<< HEAD
            WalkValidator walkValidator = new WalkValidatorImpl(
                tangle, ledgerValidator, transactionValidator, milestone, snapshotManager, maxDepth,
                belowMaxDepthTxLimit, validatorCacheSize
            );
=======
            WalkValidator walkValidator = new WalkValidatorImpl(tangle, ledgerValidator, transactionValidator, milestone,
                    maxDepth, belowMaxDepthTxLimit);
>>>>>>> 8a569f86
            Hash tip = walker.walk(entryPoint, rating, walkValidator);
            tips.add(tip);

            if (reference.isPresent()) {
                checkReference(reference.get(), rating);
                entryPoint = reference.get();
            }

            //passing the same walkValidator means that the walks will be consistent with each other
            tip = walker.walk(entryPoint, rating, walkValidator);
            tips.add(tip);

            //validate
            if (!ledgerValidator.checkConsistency(tips)) {
                throw new IllegalStateException(TIPS_NOT_CONSISTENT);
            }

            return tips;
        } finally {
            snapshotManager.getLatestSnapshot().unlockRead();
        }
    }

    private void checkReference(HashId reference, UnIterableMap<HashId, Integer> rating)
            throws InvalidAlgorithmParameterException {
        if (!rating.containsKey(reference)) {
            throw new InvalidAlgorithmParameterException(REFERENCE_TRANSACTION_TOO_OLD);
        }
    }
}<|MERGE_RESOLUTION|>--- conflicted
+++ resolved
@@ -11,13 +11,7 @@
 import com.iota.iri.utils.collections.interfaces.UnIterableMap;
 
 import java.security.InvalidAlgorithmParameterException;
-<<<<<<< HEAD
 import java.util.*;
-=======
-import java.util.LinkedList;
-import java.util.List;
-import java.util.Optional;
->>>>>>> 8a569f86
 
 /**
  * Implementation of <tt>TipSelector</tt> that selects 2 tips,
@@ -100,15 +94,10 @@
 
             //random walk
             List<Hash> tips = new LinkedList<>();
-<<<<<<< HEAD
             WalkValidator walkValidator = new WalkValidatorImpl(
                 tangle, ledgerValidator, transactionValidator, milestone, snapshotManager, maxDepth,
-                belowMaxDepthTxLimit, validatorCacheSize
+                belowMaxDepthTxLimit
             );
-=======
-            WalkValidator walkValidator = new WalkValidatorImpl(tangle, ledgerValidator, transactionValidator, milestone,
-                    maxDepth, belowMaxDepthTxLimit);
->>>>>>> 8a569f86
             Hash tip = walker.walk(entryPoint, rating, walkValidator);
             tips.add(tip);
 
