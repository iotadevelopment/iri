package com.iota.iri.service.ledger.impl;

import com.iota.iri.BundleValidator;
import com.iota.iri.controllers.MilestoneViewModel;
import com.iota.iri.controllers.StateDiffViewModel;
import com.iota.iri.controllers.TransactionViewModel;
import com.iota.iri.model.Hash;
import com.iota.iri.service.ledger.LedgerException;
import com.iota.iri.service.ledger.LedgerService;
import com.iota.iri.service.milestone.MilestoneService;
import com.iota.iri.service.snapshot.SnapshotException;
import com.iota.iri.service.snapshot.SnapshotProvider;
import com.iota.iri.service.snapshot.SnapshotService;
import com.iota.iri.service.snapshot.impl.SnapshotStateDiffImpl;
import com.iota.iri.storage.Tangle;

import java.util.*;

/**
 * Creates a service instance that allows us to perform ledger state specific operations.<br />
 * <br />
 * This class is stateless and does not hold any domain specific models.<br />
 */
public class LedgerServiceImpl implements LedgerService {
    /**
     * Holds the tangle object which acts as a database interface.<br />
     */
    private Tangle tangle;

    /**
     * Holds the snapshot provider which gives us access to the relevant snapshots.<br />
     */
    private SnapshotProvider snapshotProvider;

    /**
     * Holds a reference to the service instance containing the business logic of the snapshot package.<br />
     */
    private SnapshotService snapshotService;

    /**
     * Holds a reference to the service instance containing the business logic of the milestone package.<br />
     */
    private MilestoneService milestoneService;

    /**
<<<<<<< HEAD
     * This method initializes the instance and registers its dependencies.<br />
=======
     * Initializes the instance and registers its dependencies.<br />
>>>>>>> b2825bd0
     * <br />
     * It simply stores the passed in values in their corresponding private properties.<br />
     * <br />
     * Note: Instead of handing over the dependencies in the constructor, we register them lazy. This allows us to have
     *       circular dependencies because the instantiation is separated from the dependency injection. To reduce the
     *       amount of code that is necessary to correctly instantiate this class, we return the instance itself which
     *       allows us to still instantiate, initialize and assign in one line - see Example:<br />
     *       <br />
<<<<<<< HEAD
     *       {@code ledgerService = new LedgerServiceImpl().init(...);}
=======
     *       {@code LedgerService ledgerService = new LedgerServiceImpl().init(...);}
>>>>>>> b2825bd0
     *
     * @param tangle Tangle object which acts as a database interface
     * @param snapshotProvider snapshot provider which gives us access to the relevant snapshots
     * @param snapshotService service instance of the snapshot package that gives us access to packages' business logic
     * @param milestoneService contains the important business logic when dealing with milestones
     * @return the initialized instance itself to allow chaining
     */
    public LedgerServiceImpl init(Tangle tangle, SnapshotProvider snapshotProvider, SnapshotService snapshotService,
            MilestoneService milestoneService) {

        this.tangle = tangle;
        this.snapshotProvider = snapshotProvider;
        this.snapshotService = snapshotService;
        this.milestoneService = milestoneService;

        return this;
    }

    @Override
    public boolean applyMilestoneToLedger(MilestoneViewModel milestone) throws LedgerException {
        if(generateStateDiff(milestone)) {
            try {
                snapshotService.replayMilestones(snapshotProvider.getLatestSnapshot(), milestone.index());
            } catch (SnapshotException e) {
                throw new LedgerException("failed to apply the balance changes to the ledger state", e);
            }

            return true;
        }

        return false;
    }

    @Override
    public boolean tipsConsistent(List<Hash> tips) throws LedgerException {
        Set<Hash> visitedHashes = new HashSet<>();
        Map<Hash, Long> diff = new HashMap<>();
        for (Hash tip : tips) {
            if (!isBalanceDiffConsistent(visitedHashes, diff, tip)) {
                return false;
            }
        }

        return true;
    }

    @Override
    public boolean isBalanceDiffConsistent(Set<Hash> approvedHashes, Map<Hash, Long> diff, Hash tip) throws
            LedgerException {

        try {
            if (!TransactionViewModel.fromHash(tangle, tip).isSolid()) {
                return false;
            }
        } catch (Exception e) {
            throw new LedgerException("failed to check the consistency of the balance changes", e);
        }

        if (approvedHashes.contains(tip)) {
            return true;
        }
        Set<Hash> visitedHashes = new HashSet<>(approvedHashes);
        Map<Hash, Long> currentState = generateBalanceDiff(visitedHashes, tip,
                snapshotProvider.getLatestSnapshot().getIndex());
        if (currentState == null) {
            return false;
        }
        diff.forEach((key, value) -> {
            if (currentState.computeIfPresent(key, ((hash, aLong) -> value + aLong)) == null) {
                currentState.putIfAbsent(key, value);
            }
        });
        boolean isConsistent = snapshotProvider.getLatestSnapshot().patchedState(new SnapshotStateDiffImpl(
                currentState)).isConsistent();
        if (isConsistent) {
            diff.putAll(currentState);
            approvedHashes.addAll(visitedHashes);
        }
        return isConsistent;
    }

    @Override
    public Map<Hash, Long> generateBalanceDiff(Set<Hash> visitedTransactions, Hash milestoneHash, int milestoneIndex)
            throws LedgerException {

        Map<Hash, Long> state = new HashMap<>();
        Set<Hash> countedTx = new HashSet<>();

        snapshotProvider.getInitialSnapshot().getSolidEntryPoints().keySet().forEach(solidEntryPointHash -> {
            visitedTransactions.add(solidEntryPointHash);
            countedTx.add(solidEntryPointHash);
        });

        final Queue<Hash> nonAnalyzedTransactions = new LinkedList<>(Collections.singleton(milestoneHash));
        Hash transactionPointer;
        while ((transactionPointer = nonAnalyzedTransactions.poll()) != null) {
            if (visitedTransactions.add(transactionPointer)) {

                try {
                    final TransactionViewModel transactionViewModel = TransactionViewModel.fromHash(tangle,
                            transactionPointer);

                    if (milestoneService.transactionBelongsToMilestone(transactionViewModel, milestoneIndex)) {

                        if (transactionViewModel.getType() == TransactionViewModel.PREFILLED_SLOT) {
                            return null;
                        } else {
                            if (transactionViewModel.getCurrentIndex() == 0) {
                                boolean validBundle = false;

                                final List<List<TransactionViewModel>> bundleTransactions = BundleValidator.validate(
                                        tangle, snapshotProvider.getInitialSnapshot(), transactionViewModel.getHash());

                                for (final List<TransactionViewModel> bundleTransactionViewModels : bundleTransactions) {

                                    if (BundleValidator.isInconsistent(bundleTransactionViewModels)) {
                                        break;
                                    }

                                    if (bundleTransactionViewModels.get(0).getHash().equals(transactionViewModel.getHash())) {
                                        validBundle = true;

                                        for (final TransactionViewModel bundleTransactionViewModel : bundleTransactionViewModels) {

                                            if (bundleTransactionViewModel.value() != 0 && countedTx.add(bundleTransactionViewModel.getHash())) {

                                                final Hash address = bundleTransactionViewModel.getAddressHash();
                                                final Long value = state.get(address);
                                                state.put(address, value == null ? bundleTransactionViewModel.value()
                                                        : Math.addExact(value, bundleTransactionViewModel.value()));
                                            }
                                        }

                                        break;
                                    }
                                }
                                if (!validBundle) {
                                    return null;
                                }
                            }

                            nonAnalyzedTransactions.offer(transactionViewModel.getTrunkTransactionHash());
                            nonAnalyzedTransactions.offer(transactionViewModel.getBranchTransactionHash());
                        }
                    }
                } catch (Exception e) {
                    throw new LedgerException("unexpected error while generating the balance diff", e);
                }
            }
        }

        return state;
    }

    /**
     * Generates the {@link com.iota.iri.model.StateDiff} that belongs to the given milestone in the database and marks
     * all transactions that have been approved by the milestone accordingly by setting their {@code snapshotIndex}
     * value.<br />
     * <br />
     * It first checks if the {@code snapshotIndex} of the transaction belonging to the milestone was correctly set
     * already (to determine if this milestone was processed already) and proceeds to generate the {@link
     * com.iota.iri.model.StateDiff} if that is not the case. To do so, it calculates the balance changes, checks if
     * they are consistent and only then writes them to the database.<br />
     * <br />
     * If inconsistencies in the {@code snapshotIndex} are found it issues a reset of the corresponding milestone to
     * recover from this problem.<br />
     *
     * @param milestone the milestone that shall have its {@link com.iota.iri.model.StateDiff} generated
     * @return {@code true} if the {@link com.iota.iri.model.StateDiff} could be generated and {@code false} otherwise
     * @throws LedgerException if anything unexpected happens while generating the {@link com.iota.iri.model.StateDiff}
     */
    private boolean generateStateDiff(MilestoneViewModel milestone) throws LedgerException {

        try {
            TransactionViewModel transactionViewModel = TransactionViewModel.fromHash(tangle, milestone.getHash());

            if (!transactionViewModel.isSolid()) {
                return false;
            }

            final int transactionSnapshotIndex = transactionViewModel.snapshotIndex();
            boolean successfullyProcessed = transactionSnapshotIndex == milestone.index();
            if (!successfullyProcessed) {
                // if the snapshotIndex of our transaction was set already, we have processed our milestones in
                // the wrong order (i.e. while rescanning the db)
                if (transactionSnapshotIndex != 0) {
                    milestoneService.resetCorruptedMilestone(milestone.index());
                }

                snapshotProvider.getLatestSnapshot().lockRead();
                try {
                    Hash tail = transactionViewModel.getHash();
                    Map<Hash, Long> balanceChanges = generateBalanceDiff(new HashSet<>(), tail,
                            snapshotProvider.getLatestSnapshot().getIndex());
                    successfullyProcessed = balanceChanges != null;
                    if (successfullyProcessed) {
                        successfullyProcessed = snapshotProvider.getLatestSnapshot().patchedState(
                                new SnapshotStateDiffImpl(balanceChanges)).isConsistent();
                        if (successfullyProcessed) {
                            milestoneService.updateMilestoneIndexOfMilestoneTransactions(milestone.getHash(),
                                    milestone.index());

                            if (!balanceChanges.isEmpty()) {
                                new StateDiffViewModel(balanceChanges, milestone.getHash()).store(tangle);
                            }
                        }
                    }
                } finally {
                    snapshotProvider.getLatestSnapshot().unlockRead();
                }
            }

            return successfullyProcessed;
        } catch (Exception e) {
            throw new LedgerException("unexpected error while generating the StateDiff for " + milestone, e);
        }
    }
}<|MERGE_RESOLUTION|>--- conflicted
+++ resolved
@@ -43,11 +43,7 @@
     private MilestoneService milestoneService;
 
     /**
-<<<<<<< HEAD
-     * This method initializes the instance and registers its dependencies.<br />
-=======
      * Initializes the instance and registers its dependencies.<br />
->>>>>>> b2825bd0
      * <br />
      * It simply stores the passed in values in their corresponding private properties.<br />
      * <br />
@@ -56,11 +52,7 @@
      *       amount of code that is necessary to correctly instantiate this class, we return the instance itself which
      *       allows us to still instantiate, initialize and assign in one line - see Example:<br />
      *       <br />
-<<<<<<< HEAD
      *       {@code ledgerService = new LedgerServiceImpl().init(...);}
-=======
-     *       {@code LedgerService ledgerService = new LedgerServiceImpl().init(...);}
->>>>>>> b2825bd0
      *
      * @param tangle Tangle object which acts as a database interface
      * @param snapshotProvider snapshot provider which gives us access to the relevant snapshots
