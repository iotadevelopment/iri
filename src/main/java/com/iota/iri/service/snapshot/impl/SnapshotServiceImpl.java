--- conflicted
+++ resolved
@@ -43,8 +43,6 @@
     private static final Logger log = LoggerFactory.getLogger(SnapshotServiceImpl.class);
 
     /**
-<<<<<<< HEAD
-=======
      * Holds a limit for the amount of milestones we go back in time when generating the solid entry points (to speed up
      * the snapshot creation).<br />
      * <br />
@@ -60,12 +58,6 @@
     private static final int OUTER_SHELL_SIZE = 100;
 
     /**
-     * If transactions got orphaned we wait this additional time (in seconds) until we consider them orphaned.
-     */
-    private static final int ORPHANED_TRANSACTION_GRACE_TIME = 3600;
-
-    /**
->>>>>>> 8ad8f16c
      * Maximum age in milestones since creation of solid entry points.
      *
      * Since it is possible to artificially keep old solid entry points alive by periodically attaching new transactions
