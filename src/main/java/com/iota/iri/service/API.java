--- conflicted
+++ resolved
@@ -3,18 +3,9 @@
 import com.google.gson.Gson;
 import com.google.gson.GsonBuilder;
 import com.iota.iri.*;
-<<<<<<< HEAD
-import com.iota.iri.conf.Configuration;
-import com.iota.iri.conf.Configuration.DefaultConfSettings;
 import com.iota.iri.controllers.*;
-=======
 import com.iota.iri.conf.APIConfig;
 import com.iota.iri.conf.ConsensusConfig;
-import com.iota.iri.controllers.AddressViewModel;
-import com.iota.iri.controllers.BundleViewModel;
-import com.iota.iri.controllers.TagViewModel;
-import com.iota.iri.controllers.TransactionViewModel;
->>>>>>> 5bd652fe
 import com.iota.iri.hash.Curl;
 import com.iota.iri.hash.PearlDiver;
 import com.iota.iri.hash.Sponge;
@@ -159,15 +150,9 @@
         String previousEpochSpentAddressesFile = instance.configuration.getPreviousEpochSpentAddressesFile();
         String previousEpochSpentAddressesSigFile = instance.configuration.getPreviousEpochSpentAddressesSigFile();
 
-<<<<<<< HEAD
-        if (!SignedFiles.isFileSignatureValid(Configuration.PREVIOUS_EPOCHS_SPENT_ADDRESSES_TXT,
-                Configuration.PREVIOUS_EPOCH_SPENT_ADDRESSES_SIG,
-                SnapshotManager.SNAPSHOT_PUBKEY, SnapshotManager.SNAPSHOT_PUBKEY_DEPTH, SnapshotManager.SPENT_ADDRESSES_INDEX)) {
-=======
         if (!SignedFiles.isFileSignatureValid(previousEpochSpentAddressesFile,
                 previousEpochSpentAddressesSigFile,
-                Snapshot.SNAPSHOT_PUBKEY, Snapshot.SNAPSHOT_PUBKEY_DEPTH, Snapshot.SPENT_ADDRESSES_INDEX)) {
->>>>>>> 5bd652fe
+                SnapshotManager.SNAPSHOT_PUBKEY, SnapshotManager.SNAPSHOT_PUBKEY_DEPTH, SnapshotManager.SPENT_ADDRESSES_INDEX)) {
             throw new RuntimeException("Failed to load previousEpochsSpentAddresses - signature failed.");
         }
 
@@ -513,13 +498,8 @@
         if (state) {
             instance.snapshotManager.getLatestSnapshot().lockRead();
             try {
-                WalkValidatorImpl walkValidator = new WalkValidatorImpl(instance.tangle, instance.ledgerValidator,
-<<<<<<< HEAD
-                        instance.transactionValidator, instance.milestone, instance.snapshotManager, instance.tipsSelector.getMaxDepth(),
-                        instance.configuration.integer(DefaultConfSettings.BELOW_MAX_DEPTH_TRANSACTION_LIMIT));
-=======
+                WalkValidatorImpl walkValidator = new WalkValidatorImpl(instance.tangle, instance.snapshotManager, instance.ledgerValidator,
                         instance.milestone, instance.configuration);
->>>>>>> 5bd652fe
                 for (Hash transaction : transactions) {
                     if (!walkValidator.isValid(transaction)) {
                         state = false;
