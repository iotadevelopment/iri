--- conflicted
+++ resolved
@@ -13,38 +13,18 @@
 import com.iota.iri.hash.SpongeFactory;
 import com.iota.iri.model.Hash;
 import com.iota.iri.model.HashFactory;
-<<<<<<< HEAD
-import com.iota.iri.model.TransactionHash;
-=======
->>>>>>> dcdf28c8
 import com.iota.iri.network.Neighbor;
 import com.iota.iri.service.dto.*;
 import com.iota.iri.service.snapshot.Snapshot;
-import com.iota.iri.service.snapshot.SnapshotManager;
 import com.iota.iri.service.tipselection.impl.WalkValidatorImpl;
 import com.iota.iri.utils.Converter;
 import com.iota.iri.utils.IotaIOUtils;
 import com.iota.iri.utils.MapIdentityManager;
-<<<<<<< HEAD
-import com.iota.iri.utils.dag.DAGHelper;
-import io.undertow.Undertow;
-import io.undertow.security.api.AuthenticationMechanism;
-import io.undertow.security.api.AuthenticationMode;
-import io.undertow.security.handlers.AuthenticationCallHandler;
-import io.undertow.security.handlers.AuthenticationConstraintHandler;
-import io.undertow.security.handlers.AuthenticationMechanismsHandler;
-import io.undertow.security.handlers.SecurityInitialHandler;
-import io.undertow.security.idm.IdentityManager;
-import io.undertow.security.impl.BasicAuthenticationMechanism;
-import io.undertow.server.HttpHandler;
-import io.undertow.server.HttpServerExchange;
-import io.undertow.util.*;
-=======
 
 import com.google.gson.Gson;
 import com.google.gson.GsonBuilder;
 
->>>>>>> dcdf28c8
+import com.iota.iri.utils.dag.DAGHelper;
 import org.apache.commons.lang3.StringUtils;
 import org.slf4j.Logger;
 import org.slf4j.LoggerFactory;
@@ -268,7 +248,7 @@
                 case "getTransactionDetails": {
                     Hash transactionHash;
                     try {
-                        transactionHash = new Hash(getParameterAsStringAndValidate(request, "transaction", HASH_SIZE));
+                        transactionHash = HashFactory.TRANSACTION.create(getParameterAsStringAndValidate(request, "transaction", HASH_SIZE));
                     } catch(ValidationException e) {
                         transactionHash = MilestoneViewModel.get(instance.tangle, Integer.parseInt(getParameterAsString(request, "transaction"))).getHash();
                     }
@@ -305,11 +285,7 @@
                     if (!request.containsKey("address") || !request.containsKey("message")) {
                         return ErrorResponse.create("Invalid params");
                     }
-<<<<<<< HEAD
-                    
-=======
-
->>>>>>> dcdf28c8
+
                     String address = (String) request.get("address");
                     String message = (String) request.get("message");
                     return storeMessageStatement(address, message);
@@ -370,11 +346,7 @@
                         Optional.of(HashFactory.TRANSACTION.create(getParameterAsStringAndValidate(request,"reference", HASH_SIZE)))
                         : Optional.empty();
                     int depth = getParameterAsInt(request, "depth");
-<<<<<<< HEAD
-                    
-=======
-
->>>>>>> dcdf28c8
+
                     return getTransactionsToApproveStatement(depth, reference);
                 }
                 case "getTrytes": {
@@ -448,13 +420,8 @@
      * @param addresses List of addresses to check if they were ever spent from.
      * @return {@link com.iota.iri.service.dto.wereAddressesSpentFrom}
      **/
-<<<<<<< HEAD
-    private AbstractResponse wereAddressesSpentFromStatement(List<String> addressesStr) throws Exception {
-        final List<Hash> addressesHash = addressesStr.stream().map(HashFactory.ADDRESS::create).collect(Collectors.toList());
-=======
     private AbstractResponse wereAddressesSpentFromStatement(List<String> addresses) throws Exception {
         final List<Hash> addressesHash = addresses.stream().map(HashFactory.ADDRESS::create).collect(Collectors.toList());
->>>>>>> dcdf28c8
 
         final boolean[] states = new boolean[addressesHash.size()];
         int index = 0;
@@ -515,11 +482,7 @@
 
 
     /**
-<<<<<<< HEAD
-     * Checks the consistency of the transactions. 
-=======
      * Checks the consistency of the transactions.
->>>>>>> dcdf28c8
      * Marks state as false on the following checks<br/>
      * - Transaction does not exist<br/>
      * - Transaction is not a tail<br/>
@@ -527,11 +490,7 @@
      * - Invalid bundle<br/>
      * - Tails of tails are invalid<br/>
      *
-<<<<<<< HEAD
-     * @param tails List of transactions you want to check the consistency for
-=======
      * @param transactionsList List of transactions you want to check the consistency for
->>>>>>> dcdf28c8
      * @return {@link com.iota.iri.service.dto.CheckConsistency}
      **/
     private AbstractResponse checkConsistencyStatement(List<String> transactionsList) throws Exception {
@@ -562,17 +521,10 @@
         }
 
         if (state) {
-<<<<<<< HEAD
             instance.snapshotManager.getLatestSnapshot().lockRead();
             try {
                 WalkValidatorImpl walkValidator = new WalkValidatorImpl(instance.tangle, instance.snapshotManager, instance.ledgerValidator,
                         instance.configuration);
-=======
-            instance.milestoneTracker.latestSnapshot.rwlock.readLock().lock();
-            try {
-                WalkValidatorImpl walkValidator = new WalkValidatorImpl(instance.tangle, instance.ledgerValidator,
-                        instance.milestoneTracker, instance.configuration);
->>>>>>> dcdf28c8
                 for (Hash transaction : transactions) {
                     if (!walkValidator.isValid(transaction)) {
                         state = false;
@@ -581,11 +533,7 @@
                     }
                 }
             } finally {
-<<<<<<< HEAD
                 instance.snapshotManager.getLatestSnapshot().unlockRead();
-=======
-                instance.milestoneTracker.latestSnapshot.rwlock.readLock().unlock();
->>>>>>> dcdf28c8
             }
         }
 
@@ -659,11 +607,7 @@
     }
 
     public boolean invalidSubtangleStatus() {
-<<<<<<< HEAD
         return (instance.snapshotManager.getLatestSnapshot().getIndex() == instance.snapshotManager.getInitialSnapshot().getIndex());
-=======
-        return (instance.milestoneTracker.latestSolidSubtangleMilestoneIndex == milestoneStartIndex);
->>>>>>> dcdf28c8
     }
 
     /**
@@ -720,11 +664,7 @@
     public static int getCounterGetTxToApprove() {
         return counterGetTxToApprove;
     }
-<<<<<<< HEAD
-    public static void incCounteGetTxToApprove() {
-=======
     public static void incCounterGetTxToApprove() {
->>>>>>> dcdf28c8
         counterGetTxToApprove++;
     }
 
@@ -752,38 +692,24 @@
         if (depth < 0 || depth > instance.configuration.getMaxDepth()) {
             return ErrorResponse.create("Invalid depth input");
         }
-<<<<<<< HEAD
 
         try {
             List<Hash> tips = getTransactionToApproveTips(depth, reference);
             return GetTransactionsToApproveResponse.create(tips.get(0), tips.get(1));
-            
+
         } catch (Exception e) {
             log.info("Tip selection failed: " + e.getLocalizedMessage());
             return ErrorResponse.create(e.getLocalizedMessage());
         }
     }
-    
-=======
-
-        try {
-            List<Hash> tips = getTransactionToApproveTips(depth, reference);
-            return GetTransactionsToApproveResponse.create(tips.get(0), tips.get(1));
-
-        } catch (Exception e) {
-            log.info("Tip selection failed: " + e.getLocalizedMessage());
-            return ErrorResponse.create(e.getLocalizedMessage());
-        }
-    }
-
->>>>>>> dcdf28c8
+
     List<Hash> getTransactionToApproveTips(int depth, Optional<Hash> reference) throws Exception{
         if (invalidSubtangleStatus()) {
             throw new IllegalStateException("This operations cannot be executed: The subtangle has not been updated yet.");
         }
-        
+
         List<Hash> tips = instance.tipsSelector.getTransactionsToApprove(depth, reference);
-        
+
         if (log.isDebugEnabled()) {
             gatherStatisticsOnTipSelection();
         }
@@ -791,11 +717,7 @@
     }
 
     private void gatherStatisticsOnTipSelection() {
-<<<<<<< HEAD
-        API.incCounteGetTxToApprove();
-=======
         API.incCounterGetTxToApprove();
->>>>>>> dcdf28c8
         if ((getCounterGetTxToApprove() % 100) == 0) {
             String sb = "Last 100 getTxToApprove consumed " + API.getEllapsedTimeGetTxToApprove() / 1000000000L + " seconds processing time.";
             log.debug(sb);
@@ -869,43 +791,20 @@
         String name = instance.configuration.isTestnet() ? IRI.TESTNET_NAME : IRI.MAINNET_NAME;
         return GetNodeInfoResponse.create(name, IRI.VERSION, Runtime.getRuntime().availableProcessors(),
                 Runtime.getRuntime().freeMemory(), System.getProperty("java.version"), Runtime.getRuntime().maxMemory(),
-<<<<<<< HEAD
                 Runtime.getRuntime().totalMemory(), instance.milestoneTracker.latestMilestone, instance.milestoneTracker.latestMilestoneIndex,
                 instance.snapshotManager.getLatestSnapshot().getHash(), instance.snapshotManager.getLatestSnapshot().getIndex(), instance.snapshotManager.getInitialSnapshot().getIndex(),
-=======
-                Runtime.getRuntime().totalMemory(), instance.milestoneTracker.latestMilestone, instance.milestoneTracker
-                        .latestMilestoneIndex,
-                instance.milestoneTracker.latestSolidSubtangleMilestone, instance.milestoneTracker.latestSolidSubtangleMilestoneIndex, instance.milestoneTracker.milestoneStartIndex,
->>>>>>> dcdf28c8
                 instance.node.howManyNeighbors(), instance.node.queuedTransactionsSize(),
                 System.currentTimeMillis(), instance.tipsViewModel.size(),
                 instance.transactionRequester.numberOfTransactionsToRequest());
     }
 
     /**
-<<<<<<< HEAD
-     * Get the inclusion states of a set of transactions. 
-     * This is for determining if a transaction was accepted and confirmed by the network or not. 
-=======
      * Get the inclusion states of a set of transactions.
      * This is for determining if a transaction was accepted and confirmed by the network or not.
->>>>>>> dcdf28c8
      * You can search for multiple tips (and thus, milestones) to get past inclusion states of transactions.
      *
      * This API call simply returns a list of boolean values in the same order as the transaction list you submitted, thus you get a true/false whether a transaction is confirmed or not.
      * Returns an {@link com.iota.iri.service.dto.ErrorResponse} if a tip is missing or the subtangle is not solid
-<<<<<<< HEAD
-     * 
-     * @param transactions List of transactions you want to get the inclusion state for.
-     * @param tips List of tips (including milestones) you want to search for the inclusion state.
-     * @return {@link com.iota.iri.service.dto.GetInclusionStatesResponse} 
-     **/
-    private AbstractResponse getInclusionStatesStatement(final List<String> trans, final List<String> tips) throws Exception {
-        final List<Hash> transactions = trans.stream().map(HashFactory.TRANSACTION::create).collect(Collectors.toList());
-        final List<Hash> tps = tips.stream().map(HashFactory.TRANSACTION::create).collect(Collectors.toList());
-
-        int numberOfNonMetTransactions = transactions.size();
-=======
      *
      * @param transactions List of transactions you want to get the inclusion state for.
      * @param tips List of tips (including milestones) you want to search for the inclusion state.
@@ -916,7 +815,6 @@
         final List<Hash> tps = tips.stream().map(HashFactory.TRANSACTION::create).collect(Collectors.toList());
 
         int numberOfNonMetTransactions = trans.size();
->>>>>>> dcdf28c8
         final byte[] inclusionStates = new byte[numberOfNonMetTransactions];
 
         List<Integer> tipsIndex = new LinkedList<>();
@@ -932,7 +830,7 @@
         if(minTipsIndex > 0) {
             int maxTipsIndex = tipsIndex.stream().reduce((a,b) -> a > b ? a : b).orElse(0);
             int count = 0;
-            for(Hash hash : transactions) {
+            for(Hash hash: trans) {
                 TransactionViewModel transaction = TransactionViewModel.fromHash(instance.tangle, hash);
                 if(transaction.getType() == TransactionViewModel.PREFILLED_SLOT || transaction.snapshotIndex() == 0) {
                     inclusionStates[count] = -1;
@@ -959,7 +857,7 @@
         }
         for(int i = 0; i < inclusionStates.length; i++) {
             if(inclusionStates[i] == 0) {
-                TransactionViewModel transactionViewModel = TransactionViewModel.fromHash(instance.tangle, transactions.get(i));
+                TransactionViewModel transactionViewModel = TransactionViewModel.fromHash(instance.tangle, trans.get(i));
                 int snapshotIndex = transactionViewModel.snapshotIndex();
                 sameIndexTransactionCount.putIfAbsent(snapshotIndex, 0);
                 sameIndexTransactionCount.put(snapshotIndex, sameIndexTransactionCount.get(snapshotIndex) + 1);
@@ -969,7 +867,7 @@
             Queue<Hash> sameIndexTip = sameIndexTips.get(index);
             if (sameIndexTip != null) {
                 //has tips in the same index level
-                if (!exhaustiveSearchWithinIndex(sameIndexTip, analyzedTips, transactions, inclusionStates, sameIndexTransactionCount.get(index), index)) {
+                if (!exhaustiveSearchWithinIndex(sameIndexTip, analyzedTips, trans, inclusionStates, sameIndexTransactionCount.get(index), index)) {
                     return ErrorResponse.create("The subtangle is not solid");
                 }
             }
@@ -1165,28 +1063,17 @@
                 .collect(Collectors.toCollection(LinkedList::new));
         final List<Hash> hashes;
         final Map<Hash, Long> balances = new HashMap<>();
-<<<<<<< HEAD
         instance.snapshotManager.getLatestSnapshot().lockRead();
         final int index = instance.snapshotManager.getLatestSnapshot().getIndex();
         if (tips == null || tips.size() == 0) {
             hashes = Collections.singletonList(instance.snapshotManager.getLatestSnapshot().getHash());
-=======
-        instance.milestoneTracker.latestSnapshot.rwlock.readLock().lock();
-        final int index = instance.milestoneTracker.latestSnapshot.index();
-        if (tips == null || tips.size() == 0) {
-            hashes = Collections.singletonList(instance.milestoneTracker.latestSolidSubtangleMilestone);
->>>>>>> dcdf28c8
         } else {
             hashes = tips.stream().map(address -> (HashFactory.ADDRESS.create(address)))
                     .collect(Collectors.toCollection(LinkedList::new));
         }
         try {
             for (final Hash address : addressList) {
-<<<<<<< HEAD
                 Long value = instance.snapshotManager.getLatestSnapshot().getBalance(address);
-=======
-                Long value = instance.milestoneTracker.latestSnapshot.getBalance(address);
->>>>>>> dcdf28c8
                 if (value == null) {
                     value = 0L;
                 }
@@ -1208,11 +1095,7 @@
             }
             diff.forEach((key, value) -> balances.computeIfPresent(key, (hash, aLong) -> value + aLong));
         } finally {
-<<<<<<< HEAD
             instance.snapshotManager.getLatestSnapshot().unlockRead();
-=======
-            instance.milestoneTracker.latestSnapshot.rwlock.readLock().unlock();
->>>>>>> dcdf28c8
         }
 
         final List<String> elements = addressList.stream().map(address -> balances.get(address).toString())
@@ -1430,11 +1313,7 @@
      * <b>Only available on testnet.</b>
      * Creates, attaches, and broadcasts a transaction with this message
      *
-<<<<<<< HEAD
-     * @param address The address to add the message to 
-=======
      * @param address The address to add the message to
->>>>>>> dcdf28c8
      * @param message The message to store
      **/
     private synchronized AbstractResponse storeMessageStatement(final String address, final String message) throws Exception {
@@ -1453,7 +1332,7 @@
 
         Converter.copyTrits(txCount - 1, lastIndexTrits, 0, lastIndexTrits.length);
         final String lastIndexTrytes = Converter.trytes(lastIndexTrits);
-    
+
         List<String> transactions = new ArrayList<>();
         for (int i = 0; i < txCount; i++) {
             String tx;
