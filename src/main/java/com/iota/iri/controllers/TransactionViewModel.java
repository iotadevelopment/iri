package com.iota.iri.controllers;

import com.iota.iri.conf.SnapshotConfig;
import com.iota.iri.model.*;
import com.iota.iri.service.snapshot.SnapshotManager;
import com.iota.iri.storage.Indexable;
import com.iota.iri.storage.Persistable;
import com.iota.iri.storage.Tangle;
import com.iota.iri.utils.Converter;
import com.iota.iri.utils.Pair;

import java.util.*;

public class TransactionViewModel {

    private final com.iota.iri.model.Transaction transaction;

    public static final int SIZE = 1604;
    private static final int TAG_SIZE_IN_BYTES = 17; // = ceil(81 TRITS / 5 TRITS_PER_BYTE)

    public static final long SUPPLY = 2779530283277761L; // = (3^33 - 1) / 2

    public static final int SIGNATURE_MESSAGE_FRAGMENT_TRINARY_OFFSET = 0, SIGNATURE_MESSAGE_FRAGMENT_TRINARY_SIZE = 6561;
    public static final int ADDRESS_TRINARY_OFFSET = SIGNATURE_MESSAGE_FRAGMENT_TRINARY_OFFSET + SIGNATURE_MESSAGE_FRAGMENT_TRINARY_SIZE, ADDRESS_TRINARY_SIZE = 243;
    public static final int VALUE_TRINARY_OFFSET = ADDRESS_TRINARY_OFFSET + ADDRESS_TRINARY_SIZE, VALUE_TRINARY_SIZE = 81, VALUE_USABLE_TRINARY_SIZE = 33;
    public static final int OBSOLETE_TAG_TRINARY_OFFSET = VALUE_TRINARY_OFFSET + VALUE_TRINARY_SIZE, OBSOLETE_TAG_TRINARY_SIZE = 81;
    public static final int TIMESTAMP_TRINARY_OFFSET = OBSOLETE_TAG_TRINARY_OFFSET + OBSOLETE_TAG_TRINARY_SIZE, TIMESTAMP_TRINARY_SIZE = 27;
    public static final int CURRENT_INDEX_TRINARY_OFFSET = TIMESTAMP_TRINARY_OFFSET + TIMESTAMP_TRINARY_SIZE, CURRENT_INDEX_TRINARY_SIZE = 27;
    public static final int LAST_INDEX_TRINARY_OFFSET = CURRENT_INDEX_TRINARY_OFFSET + CURRENT_INDEX_TRINARY_SIZE, LAST_INDEX_TRINARY_SIZE = 27;
    public static final int BUNDLE_TRINARY_OFFSET = LAST_INDEX_TRINARY_OFFSET + LAST_INDEX_TRINARY_SIZE, BUNDLE_TRINARY_SIZE = 243;
    public static final int TRUNK_TRANSACTION_TRINARY_OFFSET = BUNDLE_TRINARY_OFFSET + BUNDLE_TRINARY_SIZE, TRUNK_TRANSACTION_TRINARY_SIZE = 243;
    public static final int BRANCH_TRANSACTION_TRINARY_OFFSET = TRUNK_TRANSACTION_TRINARY_OFFSET + TRUNK_TRANSACTION_TRINARY_SIZE, BRANCH_TRANSACTION_TRINARY_SIZE = 243;

    public static final int TAG_TRINARY_OFFSET = BRANCH_TRANSACTION_TRINARY_OFFSET + BRANCH_TRANSACTION_TRINARY_SIZE, TAG_TRINARY_SIZE = 81;
    public static final int ATTACHMENT_TIMESTAMP_TRINARY_OFFSET = TAG_TRINARY_OFFSET + TAG_TRINARY_SIZE, ATTACHMENT_TIMESTAMP_TRINARY_SIZE = 27;
    public static final int ATTACHMENT_TIMESTAMP_LOWER_BOUND_TRINARY_OFFSET = ATTACHMENT_TIMESTAMP_TRINARY_OFFSET + ATTACHMENT_TIMESTAMP_TRINARY_SIZE, ATTACHMENT_TIMESTAMP_LOWER_BOUND_TRINARY_SIZE = 27;
    public static final int ATTACHMENT_TIMESTAMP_UPPER_BOUND_TRINARY_OFFSET = ATTACHMENT_TIMESTAMP_LOWER_BOUND_TRINARY_OFFSET + ATTACHMENT_TIMESTAMP_LOWER_BOUND_TRINARY_SIZE, ATTACHMENT_TIMESTAMP_UPPER_BOUND_TRINARY_SIZE = 27;
    private static final int NONCE_TRINARY_OFFSET = ATTACHMENT_TIMESTAMP_UPPER_BOUND_TRINARY_OFFSET + ATTACHMENT_TIMESTAMP_UPPER_BOUND_TRINARY_SIZE, NONCE_TRINARY_SIZE = 81;

    public static final int TRINARY_SIZE = NONCE_TRINARY_OFFSET + NONCE_TRINARY_SIZE;
    public static final int TRYTES_SIZE = TRINARY_SIZE / 3;

    public static final int ESSENCE_TRINARY_OFFSET = ADDRESS_TRINARY_OFFSET, ESSENCE_TRINARY_SIZE = ADDRESS_TRINARY_SIZE + VALUE_TRINARY_SIZE + OBSOLETE_TAG_TRINARY_SIZE + TIMESTAMP_TRINARY_SIZE + CURRENT_INDEX_TRINARY_SIZE + LAST_INDEX_TRINARY_SIZE;


    private AddressViewModel address;
    private ApproveeViewModel approovers;
    private TransactionViewModel trunk;
    private TransactionViewModel branch;
    private final Hash hash;


    public final static int GROUP = 0; // transactions GROUP means that's it's a non-leaf node (leafs store transaction value)
    public final static int PREFILLED_SLOT = 1; // means that we know only hash of the tx, the rest is unknown yet: only another tx references that hash
    public final static int FILLED_SLOT = -1; //  knows the hash only coz another tx references that hash

    private byte[] trits;
    public int weightMagnitude;

    public static void fillMetadata(Tangle tangle, SnapshotManager snapshotManager, TransactionViewModel transactionViewModel) throws Exception {
        if (snapshotManager.getInitialSnapshot().isSolidEntryPoint(transactionViewModel.getHash())) {
            return;
        }
        if(transactionViewModel.getType() == FILLED_SLOT && !transactionViewModel.transaction.parsed) {
            tangle.saveBatch(transactionViewModel.getMetadataSaveBatch());
        }
    }

    public static TransactionViewModel find(Tangle tangle, SnapshotManager snapshotManager, byte[] hash) throws Exception {
        TransactionViewModel transactionViewModel = new TransactionViewModel((Transaction) tangle.find(Transaction.class, hash), new Hash(hash));
        fillMetadata(tangle, snapshotManager, transactionViewModel);
        return transactionViewModel;
    }

    public static TransactionViewModel fromHash(Tangle tangle, SnapshotManager snapshotManager, final Hash hash) throws Exception {
        TransactionViewModel transactionViewModel = new TransactionViewModel((Transaction) tangle.load(Transaction.class, hash), hash);
        fillMetadata(tangle, snapshotManager, transactionViewModel);
        return transactionViewModel;
    }

    public static boolean mightExist(Tangle tangle, Hash hash) throws Exception {
        return tangle.maybeHas(Transaction.class, hash);
    }

    public TransactionViewModel(final Transaction transaction, final Hash hash) {
        this.transaction = transaction == null || transaction.bytes == null ? new Transaction(): transaction;
        this.hash = hash == null ? Hash.NULL_HASH : hash;
        weightMagnitude = this.hash.trailingZeros();
    }

    public TransactionViewModel(final byte[] trits, Hash hash) {
        if(trits.length == 8019) {
            transaction = new com.iota.iri.model.Transaction();
            this.trits = new byte[trits.length];
            System.arraycopy(trits, 0, this.trits, 0, trits.length);
            transaction.bytes = Converter.allocateBytesForTrits(trits.length);
            Converter.bytes(trits, 0, transaction.bytes, 0, trits.length);
            this.hash = hash;

            transaction.type = FILLED_SLOT;

            weightMagnitude = this.hash.trailingZeros();
            transaction.validity = 0;
            transaction.arrivalTime = 0;
        }
        else {
            transaction = new Transaction();
            transaction.bytes = new byte[SIZE];
            System.arraycopy(trits, 0, transaction.bytes, 0, SIZE);
            this.hash = hash;
            weightMagnitude = this.hash.trailingZeros();
            transaction.type = FILLED_SLOT;
        }
    }

    public static int getNumberOfStoredTransactions(Tangle tangle) throws Exception {
        return tangle.getCount(Transaction.class).intValue();
    }

    public boolean update(Tangle tangle, SnapshotManager snapshotManager, String item) throws Exception {
        getAddressHash();
        getTrunkTransactionHash();
        getBranchTransactionHash();
        getBundleHash();
        getTagValue();
        getObsoleteTagValue();
        setAttachmentData();
        setMetadata();
        if(snapshotManager.getInitialSnapshot().isSolidEntryPoint(hash)) {
            return false;
        }
        return tangle.update(transaction, hash, item);
    }

    public TransactionViewModel getBranchTransaction(Tangle tangle, SnapshotManager snapshotManager) throws Exception {
        if(branch == null) {
            branch = TransactionViewModel.fromHash(tangle, snapshotManager, getBranchTransactionHash());
        }
        return branch;
    }

    public TransactionViewModel getTrunkTransaction(Tangle tangle, SnapshotManager snapshotManager) throws Exception {
        if(trunk == null) {
            trunk = TransactionViewModel.fromHash(tangle, snapshotManager, getTrunkTransactionHash());
        }
        return trunk;
    }

    public static byte[] trits(byte[] transactionBytes) {
        byte[] trits;
        trits = new byte[TRINARY_SIZE];
        if(transactionBytes != null) {
            Converter.getTrits(transactionBytes, trits);
        }
        return trits;
    }

    public synchronized byte[] trits() {
        return (trits == null) ? (trits = trits(transaction.bytes)) : trits;
    }

    public void delete(Tangle tangle) throws Exception {
        tangle.delete(Transaction.class, hash);
    }

    public List<Pair<Indexable, Persistable>> getMetadataSaveBatch() throws Exception {
        List<Pair<Indexable, Persistable>> hashesList = new ArrayList<>();
        hashesList.add(new Pair<>(getAddressHash(), new Address(hash)));
        hashesList.add(new Pair<>(getBundleHash(), new Bundle(hash)));
        hashesList.add(new Pair<>(getBranchTransactionHash(), new Approvee(hash)));
        hashesList.add(new Pair<>(getTrunkTransactionHash(), new Approvee(hash)));
        hashesList.add(new Pair<>(getObsoleteTagValue(), new ObsoleteTag(hash)));
        hashesList.add(new Pair<>(getTagValue(), new Tag(hash)));
        setAttachmentData();
        setMetadata();
        return hashesList;
    }

    public List<Pair<Indexable, Persistable>> getSaveBatch() throws Exception {
        List<Pair<Indexable, Persistable>> hashesList = new ArrayList<>();
        hashesList.addAll(getMetadataSaveBatch());
        getBytes();
        hashesList.add(new Pair<>(hash, transaction));
        return hashesList;
    }


    public static TransactionViewModel first(Tangle tangle) throws Exception {
        Pair<Indexable, Persistable> transactionPair = tangle.getFirst(Transaction.class, Hash.class);
        if(transactionPair != null && transactionPair.hi != null) {
            return new TransactionViewModel((Transaction) transactionPair.hi, (Hash) transactionPair.low);
        }
        return null;
    }

    public TransactionViewModel next(Tangle tangle) throws Exception {
        Pair<Indexable, Persistable> transactionPair = tangle.next(Transaction.class, hash);
        if(transactionPair != null && transactionPair.hi != null) {
            return new TransactionViewModel((Transaction) transactionPair.hi, (Hash) transactionPair.low);
        }
        return null;
    }

    public boolean store(Tangle tangle, SnapshotManager snapshotManager) throws Exception {
        if (snapshotManager.getInitialSnapshot().isSolidEntryPoint(hash) || exists(tangle, hash)) {
            return false;
        }

        List<Pair<Indexable, Persistable>> batch = getSaveBatch();
        if (exists(tangle, hash)) {
            return false;
        }
        return tangle.saveBatch(batch);
    }

    public ApproveeViewModel getApprovers(Tangle tangle) throws Exception {
        if(approovers == null) {
            approovers = ApproveeViewModel.load(tangle, hash);
        }
        return approovers;
    }

    public final int getType() {
        return transaction.type;
    }

    public void setArrivalTime(long time) {
        transaction.arrivalTime = time;
    }

    public long getArrivalTime() {
        return transaction.arrivalTime;
    }

    public byte[] getBytes() {
        if(transaction.bytes == null || transaction.bytes.length != SIZE) {
            transaction.bytes = new byte[SIZE];
            if(trits != null) {
                Converter.bytes(trits(), 0, transaction.bytes, 0, trits().length);
            }
        }
        return transaction.bytes;
    }

    public Hash getHash() {
        return hash;
    }

    public AddressViewModel getAddress(Tangle tangle) throws Exception {
        if(address == null) {
            address = AddressViewModel.load(tangle, getAddressHash());
        }
        return address;
    }

    public TagViewModel getTag(Tangle tangle) throws Exception {
        return TagViewModel.load(tangle, getTagValue());
    }

    public Hash getAddressHash() {
        if(transaction.address == null) {
            transaction.address = new Hash(trits(), ADDRESS_TRINARY_OFFSET);
        }
        return transaction.address;
    }

    public Hash getObsoleteTagValue() {
        if(transaction.obsoleteTag == null) {
            byte[] tagBytes = Converter.allocateBytesForTrits(OBSOLETE_TAG_TRINARY_SIZE);
            Converter.bytes(trits(), OBSOLETE_TAG_TRINARY_OFFSET, tagBytes, 0, OBSOLETE_TAG_TRINARY_SIZE);

            transaction.obsoleteTag = new Hash(tagBytes, 0, TAG_SIZE_IN_BYTES);
        }
        return transaction.obsoleteTag;
    }

    public Hash getBundleHash() {
        if(transaction.bundle == null) {
            transaction.bundle = new Hash(trits(), BUNDLE_TRINARY_OFFSET);
        }
        return transaction.bundle;
    }

    public Hash getTrunkTransactionHash() {
        if(transaction.trunk == null) {
            transaction.trunk = new Hash(trits(), TRUNK_TRANSACTION_TRINARY_OFFSET);
        }
        return transaction.trunk;
    }

    public Hash getBranchTransactionHash() {
        if(transaction.branch == null) {
            transaction.branch = new Hash(trits(), BRANCH_TRANSACTION_TRINARY_OFFSET);
        }
        return transaction.branch;
    }

    public Hash getTagValue() {
        if(transaction.tag == null) {
            byte[] tagBytes = Converter.allocateBytesForTrits(TAG_TRINARY_SIZE);
            Converter.bytes(trits(), TAG_TRINARY_OFFSET, tagBytes, 0, TAG_TRINARY_SIZE);
            transaction.tag = new Hash(tagBytes, 0, TAG_SIZE_IN_BYTES);
        }
        return transaction.tag;
    }

    public long getAttachmentTimestamp() { return transaction.attachmentTimestamp; }
    public long getAttachmentTimestampLowerBound() {
        return transaction.attachmentTimestampLowerBound;
    }
    public long getAttachmentTimestampUpperBound() {
        return transaction.attachmentTimestampUpperBound;
    }


    public long value() {
        return transaction.value;
    }

    public void setValidity(Tangle tangle, SnapshotManager snapshotManager, int validity) throws Exception {
        if(transaction.validity != validity) {
            transaction.validity = validity;
            update(tangle, snapshotManager, "validity");
        }
    }

    public int getValidity() {
        return transaction.validity;
    }

    public long getCurrentIndex() {
        return transaction.currentIndex;
    }

    public byte[] getSignature() {
        return Arrays.copyOfRange(trits(), SIGNATURE_MESSAGE_FRAGMENT_TRINARY_OFFSET, SIGNATURE_MESSAGE_FRAGMENT_TRINARY_SIZE);
    }

    public long getTimestamp() {
        return transaction.timestamp;
    }

    public byte[] getNonce() {
        byte[] nonce = Converter.allocateBytesForTrits(NONCE_TRINARY_SIZE);
        Converter.bytes(trits(), NONCE_TRINARY_OFFSET, nonce, 0, trits().length);
        return nonce;
    }

    public long lastIndex() {
        return transaction.lastIndex;
    }

    public void setAttachmentData() {
        getTagValue();
        transaction.attachmentTimestamp = Converter.longValue(trits(), ATTACHMENT_TIMESTAMP_TRINARY_OFFSET, ATTACHMENT_TIMESTAMP_TRINARY_SIZE);
        transaction.attachmentTimestampLowerBound = Converter.longValue(trits(), ATTACHMENT_TIMESTAMP_LOWER_BOUND_TRINARY_OFFSET, ATTACHMENT_TIMESTAMP_LOWER_BOUND_TRINARY_SIZE);
        transaction.attachmentTimestampUpperBound = Converter.longValue(trits(), ATTACHMENT_TIMESTAMP_UPPER_BOUND_TRINARY_OFFSET, ATTACHMENT_TIMESTAMP_UPPER_BOUND_TRINARY_SIZE);

    }
    public void setMetadata() {
        transaction.value = Converter.longValue(trits(), VALUE_TRINARY_OFFSET, VALUE_USABLE_TRINARY_SIZE);
        transaction.timestamp = Converter.longValue(trits(), TIMESTAMP_TRINARY_OFFSET, TIMESTAMP_TRINARY_SIZE);
        //if (transaction.timestamp > 1262304000000L ) transaction.timestamp /= 1000L;  // if > 01.01.2010 in milliseconds
        transaction.currentIndex = Converter.longValue(trits(), CURRENT_INDEX_TRINARY_OFFSET, CURRENT_INDEX_TRINARY_SIZE);
        transaction.lastIndex = Converter.longValue(trits(), LAST_INDEX_TRINARY_OFFSET, LAST_INDEX_TRINARY_SIZE);
        transaction.type = transaction.bytes == null ? TransactionViewModel.PREFILLED_SLOT : TransactionViewModel.FILLED_SLOT;
    }

    public static boolean exists(Tangle tangle, Hash hash) throws Exception {
        return tangle.exists(Transaction.class, hash);
    }

    public static Set<Indexable> getMissingTransactions(Tangle tangle) throws Exception {
        return tangle.keysWithMissingReferences(Approvee.class, Transaction.class);
    }

<<<<<<< HEAD
    public static void updateSolidTransactions(Tangle tangle, SnapshotManager snapshotManager, final Set<Hash> analyzedHashes) throws Exception {
=======
    public static void updateSolidTransactions(Tangle tangle, SnapshotConfig config, final Set<Hash> analyzedHashes) throws Exception {
>>>>>>> de0aaa02
        Iterator<Hash> hashIterator = analyzedHashes.iterator();
        TransactionViewModel transactionViewModel;
        while(hashIterator.hasNext()) {
            transactionViewModel = TransactionViewModel.fromHash(tangle, snapshotManager, hashIterator.next());

            transactionViewModel.updateHeights(tangle, snapshotManager);

            // recursively update the referenced snapshots field of the transaction
            transactionViewModel.updateReferencedSnapshot(tangle, snapshotManager);

            // recursively update the referenced snapshots field of the transaction
            transactionViewModel.updateReferencedSnapshot(tangle, config);

            if(!transactionViewModel.isSolid()) {
                transactionViewModel.updateSolid(true);
                transactionViewModel.update(tangle, snapshotManager, "solid|height");
            }
        }
    }

    /**
     * This method updates the referencedSnapshot value of this transaction.
     *
     * It get's called once a transaction becomes solid (by updateSolidTransactions or quickSetSolid) and traverses the
     * graph in an iterative post-order way, until it finds a well defined snapshotIndex. It then updates all the found
     * transactions and stores the calculated values.
     *
     * @param tangle Tangle object which acts as a database interface
     * @throws Exception if something goes wrong while loading or storing transactions
     */
    public void updateReferencedSnapshot(Tangle tangle, SnapshotManager snapshotManager) throws Exception {
        // make sure we don't calculate the referencedSnapshot if we know it already
        if(referencedSnapshot() == 0) {
            try {
                // initialize our stack for graph traversal
                LinkedList<TransactionViewModel> stack = new LinkedList<TransactionViewModel>();

                // create a set of seen transactions that we do not want to traverse anymore (NULL HASH by default)
                HashSet<Hash> seenTransactions = new HashSet<Hash>();
                snapshotManager.getInitialSnapshot().getSolidEntryPoints().keySet().forEach(solidEntryPointHash -> {
                    seenTransactions.add(solidEntryPointHash);
                });

                // add our traversal root
                seenTransactions.add(this.getHash());
                stack.push(this);

                // perform our iterative post-order traversal
                TransactionViewModel previousTransaction = null;
                while(stack.size() > 0) {
                    // retrieve the current transaction from the stack (leave it there)
                    TransactionViewModel currentTransaction = stack.peek();

                    // if we are traversing down ...
                    if(
                        previousTransaction == null ||
                        previousTransaction.getBranchTransaction(tangle, snapshotManager) == currentTransaction ||
                        previousTransaction.getTrunkTransaction(tangle, snapshotManager) == currentTransaction
                    ) {
                        // if we have a branch to traverse (that we haven't seen yet) -> do it ...
                        if(seenTransactions.add(currentTransaction.getBranchTransactionHash()) && !isReferencedSnapshotLeaf(currentTransaction.getBranchTransaction(tangle, snapshotManager))) {
                            stack.push(currentTransaction.getBranchTransaction(tangle, snapshotManager));
                        }

                        // ... or if we have a trunk to traverse (that we haven't seen yet) -> do it ...
                        else if(seenTransactions.add(currentTransaction.getTrunkTransactionHash()) && !isReferencedSnapshotLeaf(currentTransaction.getTrunkTransaction(tangle, snapshotManager))) {
                            stack.push(currentTransaction.getTrunkTransaction(tangle, snapshotManager));
                        }

                        // ... otherwise update the referencedSnapshot since we arrived at an end
                        else {
                            stack.pop();

                            updateReferencedSnapshotOfLeaf(tangle, snapshotManager, currentTransaction);
                        }
                    }

                    // if we are traversing up from the branch ...
                    else if(currentTransaction.getBranchTransaction(tangle, snapshotManager) == previousTransaction) {
                        // if we have a trunk to traverse (that we haven't seen yet) -> do it
                        if(seenTransactions.add(currentTransaction.getTrunkTransactionHash()) && !isReferencedSnapshotLeaf(currentTransaction.getTrunkTransaction(tangle, snapshotManager))) {
                            stack.push(currentTransaction.getTrunkTransaction(tangle, snapshotManager));
                        }

                        // otherwise -> update the referenced transaction
                        else {
                            stack.pop();

                            updateReferencedSnapshotOfLeaf(tangle, snapshotManager, currentTransaction);
                        }
                    }

                    // if we are traversing up from the trunk -> update the referenced transaction
                    else if(currentTransaction.getTrunkTransaction(tangle, snapshotManager) == previousTransaction) {
                        stack.pop();

                        updateReferencedSnapshotOfLeaf(tangle, snapshotManager, currentTransaction);
                    }

                    // remember the currentTransaction to determine which way we are traversing
                    previousTransaction = currentTransaction;
                }
            } catch(ReferencedSnapshotNotProcessedYetException e) {
                /* ignore this and try again later */
            }
        }
    }

<<<<<<< HEAD
=======
    public void cleanupReferencedTransactions() {
        branch = null;
        trunk = null;
    }

    /**
     * This method updates the referencedSnapshot value of this transaction.
     *
     * It get's called once a transaction becomes solid (by updateSolidTransactions or quickSetSolid) and traverses the
     * graph in an iterative post-order way, until it finds a well defined snapshotIndex. It then updates all the found
     * transactions and stores the calculated values.
     *
     * @param tangle Tangle object which acts as a database interface
     * @throws Exception if something goes wrong while loading or storing transactions
     */
    public void updateReferencedSnapshot(Tangle tangle, SnapshotConfig config) throws Exception {
        // make sure we don't calculate the referencedSnapshot if we know it already
        if(referencedSnapshot() == -1) {
            // cover the trivial case first -> for faster bottom up propagation
            if(
                (Hash.NULL_HASH.equals(this.getBranchTransactionHash()) || isReferencedSnapshotLeaf(this.getBranchTransaction(tangle))) &&
                (Hash.NULL_HASH.equals(this.getTrunkTransactionHash()) || isReferencedSnapshotLeaf(this.getTrunkTransaction(tangle)))
            ) {
                // calculate the correct value ...
                updateReferencedSnapshotOfLeaf(tangle, config, this);

                // ... and return
                return;
            }

            try {
                // we maintain a stack with the steps (to reduce the memory consumption, we "abort" if we go too deep
                // and continue with fresh data structures allowing the garbage collector to clean up)
                LinkedList<Hash> stepsStack = new LinkedList<Hash>();

                // start by adding this transaction to our stack
                stepsStack.push(this.getHash());

                // while we still have steps that need to be calculated
                while(stepsStack.size() > 0) {
                    // determine the root of our sub-graph that we are processing now
                    TransactionViewModel root = TransactionViewModel.fromHash(tangle, stepsStack.pop());

                    // initialize our stack for graph traversal
                    LinkedList<TransactionViewModel> stack = new LinkedList<TransactionViewModel>();

                    // create a set of seen transactions that we do not want to traverse anymore (NULL HASH by default)
                    HashSet<Hash> seenTransactions = new HashSet<Hash>(Collections.singleton(Hash.NULL_HASH));

                    // add our traversal root
                    seenTransactions.add(root.getHash());
                    stack.push(root);

                    // perform our iterative post-order traversal
                    TransactionViewModel previousTransaction = null;
                    while(stack.size() > 0) {
                        // retrieve the current transaction from the stack (leave it there)
                        TransactionViewModel currentTransaction = stack.peek();

                        // if we didn't finish within a given amount of steps, we abort our traversal at the current
                        // level, push the root and our current transaction back to our steps stack and continue from
                        // there (effectively processing the task in chunks and limiting its memory consumption and
                        // doing a memory <=> runtime trade off).
                        if(stack.size() >= 5000) {
                            stepsStack.push(root.getHash());
                            stepsStack.push(currentTransaction.getHash());

                            root.cleanupReferencedTransactions();

                            break;
                        }

                        // if we are traversing down ...
                        if(
                        previousTransaction == null ||
                        previousTransaction.getBranchTransaction(tangle) == currentTransaction ||
                        previousTransaction.getTrunkTransaction(tangle) == currentTransaction
                        ) {
                            // if we have a branch to traverse (that we haven't seen yet) -> do it ...
                            if(seenTransactions.add(currentTransaction.getBranchTransactionHash()) && !isReferencedSnapshotLeaf(currentTransaction.getBranchTransaction(tangle))) {
                                stack.push(currentTransaction.getBranchTransaction(tangle));
                            }

                            // ... or if we have a trunk to traverse (that we haven't seen yet) -> do it ...
                            else if(seenTransactions.add(currentTransaction.getTrunkTransactionHash()) && !isReferencedSnapshotLeaf(currentTransaction.getTrunkTransaction(tangle))) {
                                stack.push(currentTransaction.getTrunkTransaction(tangle));
                            }

                            // ... otherwise update the referencedSnapshot since we arrived at an end
                            else {
                                stack.pop();

                                updateReferencedSnapshotOfLeaf(tangle, config, currentTransaction);

                                currentTransaction.cleanupReferencedTransactions();
                            }
                        }

                        // if we are traversing up from the branch ...
                        else if(currentTransaction.getBranchTransaction(tangle) == previousTransaction) {
                            // if we have a trunk to traverse (that we haven't seen yet) -> do it
                            if(seenTransactions.add(currentTransaction.getTrunkTransactionHash()) && !isReferencedSnapshotLeaf(currentTransaction.getTrunkTransaction(tangle))) {
                                stack.push(currentTransaction.getTrunkTransaction(tangle));
                            }

                            // otherwise -> update the referenced transaction
                            else {
                                stack.pop();

                                updateReferencedSnapshotOfLeaf(tangle, config, currentTransaction);

                                currentTransaction.cleanupReferencedTransactions();
                            }
                        }

                        // if we are traversing up from the trunk -> update the referenced transaction
                        else if(currentTransaction.getTrunkTransaction(tangle) == previousTransaction) {
                            stack.pop();

                            updateReferencedSnapshotOfLeaf(tangle, config, currentTransaction);

                            currentTransaction.cleanupReferencedTransactions();
                        }

                        // remember the currentTransaction to determine which way we are traversing
                        previousTransaction = currentTransaction;
                    }
                }
            } catch(ReferencedSnapshotNotProcessedYetException e) {
                /* ignore this and try again later */
            }
        }
    }

>>>>>>> de0aaa02
    /**
     * This method calculates the referencedSnapshot value of a transaction by examining its children.
     *
     * Since the tree traversal has already been done in the updateReferencedSnapshot method, we can only handle the
     * base cases here and not care about possible unknown values.
     *
     * It retrieves the referencedSnapshot of the branch and the trunk and saves the maximum of both in the transaction.
     *
     * @param tangle Tangle object which acts as a database interface
     * @param transaction the transactions that shall have its referencedSnapshot value calculated
     * @throws Exception if something goes wrong while loading or storing transactions or if we face a snapshot
     *                   that doesn't know it's own snapshotIndex
     */
<<<<<<< HEAD
    private void updateReferencedSnapshotOfLeaf(Tangle tangle, SnapshotManager snapshotManager, TransactionViewModel transaction) throws Exception {
        // retrieve the snapshotIndex of the branch
        int referencedSnapshotOfBranch;
        if(snapshotManager.getInitialSnapshot().isSolidEntryPoint(transaction.getBranchTransactionHash())) {
            referencedSnapshotOfBranch = snapshotManager.getConfiguration().isTestnet() ? 0 : snapshotManager.getConfiguration().getMilestoneStartIndex();
        } else {
            TransactionViewModel branchTransaction = transaction.getBranchTransaction(tangle, snapshotManager);
=======
    private void updateReferencedSnapshotOfLeaf(Tangle tangle, SnapshotConfig config, TransactionViewModel transaction) throws Exception {
        // retrieve the snapshotIndex of the branch
        int referencedSnapshotOfBranch;
        if(Hash.NULL_HASH.equals(transaction.getBranchTransactionHash())) {
            referencedSnapshotOfBranch = config.isTestnet() ? 0 : config.getMilestoneStartIndex();
        } else {
            TransactionViewModel branchTransaction = transaction.getBranchTransaction(tangle);
>>>>>>> de0aaa02

            if(branchTransaction.isSnapshot()) {
                if(branchTransaction.snapshotIndex() == 0) {
                    throw new ReferencedSnapshotNotProcessedYetException();
                }

                referencedSnapshotOfBranch = branchTransaction.snapshotIndex();
            } else {
                referencedSnapshotOfBranch = branchTransaction.referencedSnapshot();
            }
        }

        // retrieve the snapshotIndex of the trunk
        int referencedSnapshotOfTrunk;
<<<<<<< HEAD
        if(snapshotManager.getInitialSnapshot().isSolidEntryPoint(transaction.getTrunkTransactionHash())) {
            referencedSnapshotOfTrunk = snapshotManager.getConfiguration().isTestnet() ? 0 : snapshotManager.getConfiguration().getMilestoneStartIndex();
        } else {
            TransactionViewModel trunkTransaction = transaction.getBranchTransaction(tangle, snapshotManager);
=======
        if(Hash.NULL_HASH.equals(transaction.getTrunkTransactionHash())) {
            referencedSnapshotOfTrunk = config.isTestnet() ? 0 : config.getMilestoneStartIndex();
        } else {
            TransactionViewModel trunkTransaction = transaction.getBranchTransaction(tangle);
>>>>>>> de0aaa02

            if(trunkTransaction.isSnapshot()) {
                if(trunkTransaction.snapshotIndex() == 0) {
                    throw new ReferencedSnapshotNotProcessedYetException();
                }

                referencedSnapshotOfTrunk = trunkTransaction.snapshotIndex();
            } else {
                referencedSnapshotOfTrunk = trunkTransaction.referencedSnapshot();
            }
        }

        // update the referencedSnapshot of the transaction to the bigger one of both
<<<<<<< HEAD
        transaction.referencedSnapshot(tangle, snapshotManager, Math.max(referencedSnapshotOfBranch, referencedSnapshotOfTrunk));
=======
        transaction.referencedSnapshot(tangle, Math.max(referencedSnapshotOfBranch, referencedSnapshotOfTrunk));
>>>>>>> de0aaa02
    }

    /**
     * This method is a utility method that determines if we have a leaf for our graph traversal.
     *
     * A transaction is considered to be a leaf if it is either a snapshot or has a known referencedSnapshot value
     * already. We do not have to separately check for the NULL_HASH here since the seenTransactions of the
     * updateReferencedSnapshot method checks for that already.
     *
     * @param transaction transaction that shall be checked
     * @return true if we can stop traversing or false otherwise
     */
    private boolean isReferencedSnapshotLeaf(TransactionViewModel transaction) {
<<<<<<< HEAD
        return transaction.isSnapshot() || transaction.referencedSnapshot() != 0;
=======
        return transaction.isSnapshot() || transaction.referencedSnapshot() != -1;
>>>>>>> de0aaa02
    }

    /**
     * This class is used to specify an error condition for our updateReferencedSnapshot method.
     *
     * It occurs if a transaction is processed in the updateReferencedSnapshot method, that refers to a milestone that
     * doesn't know its own snapshotIndex value, yet and which makes it impossible to calculate the referencedSnapshot
     * value of the child transaction. While this should theoretically not happen it is anyway better to be prepared and
     * try again later.
     */
    private class ReferencedSnapshotNotProcessedYetException extends Exception {}

<<<<<<< HEAD
    public void referencedSnapshot(Tangle tangle, SnapshotManager snapshotManager, final int referencedSnapshot) throws Exception {
        if ( referencedSnapshot != transaction.referencedSnapshot ) {
            transaction.referencedSnapshot = referencedSnapshot;
            update(tangle, snapshotManager, "referencedSnapshot");
=======
    public void referencedSnapshot(Tangle tangle, final int referencedSnapshot) throws Exception {
        if ( referencedSnapshot != transaction.referencedSnapshot ) {
            transaction.referencedSnapshot = referencedSnapshot;
            update(tangle, "referencedSnapshot");
>>>>>>> de0aaa02
        }
    }

    public int referencedSnapshot() {
        return transaction.referencedSnapshot;
    }

    public boolean updateSolid(boolean solid) throws Exception {
        if(solid != transaction.solid) {
            transaction.solid = solid;
            return true;
        }
        return false;
    }

    public boolean isSolid() {
        return transaction.solid;
    }

    public int snapshotIndex() {
        return transaction.snapshot;
    }

    public void setSnapshot(Tangle tangle, SnapshotManager snapshotManager, final int index) throws Exception {
        if ( index != transaction.snapshot ) {
            transaction.snapshot = index;
            update(tangle, snapshotManager, "snapshot");
        }
    }

    /**
     * This method is the setter for the isSnapshot flag of a transaction.
     *
     * It gets automatically called by the "Latest Milestone Tracker" and marks transactions that represent a milestone
     * accordingly. It first checks if the value has actually changed and then issues a database update.
     *
     * @param tangle Tangle instance which acts as a database interface
     * @param isSnapshot true if the transaction is a snapshot and false otherwise
     * @throws Exception if something goes wrong while saving the changes to the database
     */
<<<<<<< HEAD
    public void isSnapshot(Tangle tangle, SnapshotManager snapshotManager, final boolean isSnapshot) throws Exception {
        if ( isSnapshot != transaction.isSnapshot ) {
            transaction.isSnapshot = isSnapshot;
            update(tangle, snapshotManager, "isSnapshot");
=======
    public void isSnapshot(Tangle tangle, final boolean isSnapshot) throws Exception {
        if ( isSnapshot != transaction.isSnapshot ) {
            transaction.isSnapshot = isSnapshot;
            update(tangle, "isSnapshot");
>>>>>>> de0aaa02
        }
    }

    /**
     * This method is the getter for the isSnapshot flag of a transaction.
     *
     * The isSnapshot flag indicates if the transaction is a coordinator issued milestone. It allows us to differentiate
     * the two types of transactions (normal transactions / milestones) very fast and efficiently without issuing
     * further database queries or even full verifications of the signature. If it is set to true one can for example
     * use the snapshotIndex() method to retrieve the corresponding MilestoneViewModel object.
     *
     * @return true if the transaction is a milestone and false otherwise
     */
    public boolean isSnapshot() {
        return transaction.isSnapshot;
    }

    public long getHeight() {
        return transaction.height;
    }

    private void updateHeight(long height) throws Exception {
        transaction.height = height;
    }

    public void updateHeights(Tangle tangle, SnapshotManager snapshotManager) throws Exception {
        TransactionViewModel transactionVM = this, trunk = this.getTrunkTransaction(tangle, snapshotManager);
        Stack<Hash> transactionViewModels = new Stack<>();
        transactionViewModels.push(transactionVM.getHash());
        while(trunk.getHeight() == 0 && trunk.getType() != PREFILLED_SLOT && !snapshotManager.getInitialSnapshot().isSolidEntryPoint(trunk.getHash())) {
            transactionVM = trunk;
            trunk = transactionVM.getTrunkTransaction(tangle, snapshotManager);
            transactionViewModels.push(transactionVM.getHash());
        }
        while(transactionViewModels.size() != 0) {
            transactionVM = TransactionViewModel.fromHash(tangle, snapshotManager, transactionViewModels.pop());
            long currentHeight = transactionVM.getHeight();
            if(snapshotManager.getInitialSnapshot().isSolidEntryPoint(trunk.getHash()) && trunk.getHeight() == 0
                    && !snapshotManager.getInitialSnapshot().isSolidEntryPoint(transactionVM.getHash())) {
                if(currentHeight != 1L ){
                    transactionVM.updateHeight(1L);
                    transactionVM.update(tangle, snapshotManager, "height");
                }
            } else if ( trunk.getType() != PREFILLED_SLOT && transactionVM.getHeight() == 0){
                long newHeight = 1L + trunk.getHeight();
                if(currentHeight != newHeight) {
                    transactionVM.updateHeight(newHeight);
                    transactionVM.update(tangle, snapshotManager, "height");
                }
            } else {
                break;
            }
            trunk = transactionVM;
        }
    }

    public void updateSender(String sender) throws Exception {
        transaction.sender = sender;
    }
    public String getSender() {
        return transaction.sender;
    }

    @Override
    public boolean equals(Object o) {
        if (this == o) {
            return true;
        }
        if (o == null || getClass() != o.getClass()) {
            return false;
        }
        TransactionViewModel other = (TransactionViewModel) o;
        return Objects.equals(getHash(), other.getHash());
    }

    @Override
    public int hashCode() {
        return Objects.hash(getHash());
    }
}<|MERGE_RESOLUTION|>--- conflicted
+++ resolved
@@ -1,6 +1,5 @@
 package com.iota.iri.controllers;
 
-import com.iota.iri.conf.SnapshotConfig;
 import com.iota.iri.model.*;
 import com.iota.iri.service.snapshot.SnapshotManager;
 import com.iota.iri.storage.Indexable;
@@ -374,11 +373,7 @@
         return tangle.keysWithMissingReferences(Approvee.class, Transaction.class);
     }
 
-<<<<<<< HEAD
     public static void updateSolidTransactions(Tangle tangle, SnapshotManager snapshotManager, final Set<Hash> analyzedHashes) throws Exception {
-=======
-    public static void updateSolidTransactions(Tangle tangle, SnapshotConfig config, final Set<Hash> analyzedHashes) throws Exception {
->>>>>>> de0aaa02
         Iterator<Hash> hashIterator = analyzedHashes.iterator();
         TransactionViewModel transactionViewModel;
         while(hashIterator.hasNext()) {
@@ -389,14 +384,16 @@
             // recursively update the referenced snapshots field of the transaction
             transactionViewModel.updateReferencedSnapshot(tangle, snapshotManager);
 
-            // recursively update the referenced snapshots field of the transaction
-            transactionViewModel.updateReferencedSnapshot(tangle, config);
-
             if(!transactionViewModel.isSolid()) {
                 transactionViewModel.updateSolid(true);
                 transactionViewModel.update(tangle, snapshotManager, "solid|height");
             }
         }
+    }
+
+    public void cleanupReferencedTransactions() {
+        branch = null;
+        trunk = null;
     }
 
     /**
@@ -411,109 +408,14 @@
      */
     public void updateReferencedSnapshot(Tangle tangle, SnapshotManager snapshotManager) throws Exception {
         // make sure we don't calculate the referencedSnapshot if we know it already
-        if(referencedSnapshot() == 0) {
-            try {
-                // initialize our stack for graph traversal
-                LinkedList<TransactionViewModel> stack = new LinkedList<TransactionViewModel>();
-
-                // create a set of seen transactions that we do not want to traverse anymore (NULL HASH by default)
-                HashSet<Hash> seenTransactions = new HashSet<Hash>();
-                snapshotManager.getInitialSnapshot().getSolidEntryPoints().keySet().forEach(solidEntryPointHash -> {
-                    seenTransactions.add(solidEntryPointHash);
-                });
-
-                // add our traversal root
-                seenTransactions.add(this.getHash());
-                stack.push(this);
-
-                // perform our iterative post-order traversal
-                TransactionViewModel previousTransaction = null;
-                while(stack.size() > 0) {
-                    // retrieve the current transaction from the stack (leave it there)
-                    TransactionViewModel currentTransaction = stack.peek();
-
-                    // if we are traversing down ...
-                    if(
-                        previousTransaction == null ||
-                        previousTransaction.getBranchTransaction(tangle, snapshotManager) == currentTransaction ||
-                        previousTransaction.getTrunkTransaction(tangle, snapshotManager) == currentTransaction
-                    ) {
-                        // if we have a branch to traverse (that we haven't seen yet) -> do it ...
-                        if(seenTransactions.add(currentTransaction.getBranchTransactionHash()) && !isReferencedSnapshotLeaf(currentTransaction.getBranchTransaction(tangle, snapshotManager))) {
-                            stack.push(currentTransaction.getBranchTransaction(tangle, snapshotManager));
-                        }
-
-                        // ... or if we have a trunk to traverse (that we haven't seen yet) -> do it ...
-                        else if(seenTransactions.add(currentTransaction.getTrunkTransactionHash()) && !isReferencedSnapshotLeaf(currentTransaction.getTrunkTransaction(tangle, snapshotManager))) {
-                            stack.push(currentTransaction.getTrunkTransaction(tangle, snapshotManager));
-                        }
-
-                        // ... otherwise update the referencedSnapshot since we arrived at an end
-                        else {
-                            stack.pop();
-
-                            updateReferencedSnapshotOfLeaf(tangle, snapshotManager, currentTransaction);
-                        }
-                    }
-
-                    // if we are traversing up from the branch ...
-                    else if(currentTransaction.getBranchTransaction(tangle, snapshotManager) == previousTransaction) {
-                        // if we have a trunk to traverse (that we haven't seen yet) -> do it
-                        if(seenTransactions.add(currentTransaction.getTrunkTransactionHash()) && !isReferencedSnapshotLeaf(currentTransaction.getTrunkTransaction(tangle, snapshotManager))) {
-                            stack.push(currentTransaction.getTrunkTransaction(tangle, snapshotManager));
-                        }
-
-                        // otherwise -> update the referenced transaction
-                        else {
-                            stack.pop();
-
-                            updateReferencedSnapshotOfLeaf(tangle, snapshotManager, currentTransaction);
-                        }
-                    }
-
-                    // if we are traversing up from the trunk -> update the referenced transaction
-                    else if(currentTransaction.getTrunkTransaction(tangle, snapshotManager) == previousTransaction) {
-                        stack.pop();
-
-                        updateReferencedSnapshotOfLeaf(tangle, snapshotManager, currentTransaction);
-                    }
-
-                    // remember the currentTransaction to determine which way we are traversing
-                    previousTransaction = currentTransaction;
-                }
-            } catch(ReferencedSnapshotNotProcessedYetException e) {
-                /* ignore this and try again later */
-            }
-        }
-    }
-
-<<<<<<< HEAD
-=======
-    public void cleanupReferencedTransactions() {
-        branch = null;
-        trunk = null;
-    }
-
-    /**
-     * This method updates the referencedSnapshot value of this transaction.
-     *
-     * It get's called once a transaction becomes solid (by updateSolidTransactions or quickSetSolid) and traverses the
-     * graph in an iterative post-order way, until it finds a well defined snapshotIndex. It then updates all the found
-     * transactions and stores the calculated values.
-     *
-     * @param tangle Tangle object which acts as a database interface
-     * @throws Exception if something goes wrong while loading or storing transactions
-     */
-    public void updateReferencedSnapshot(Tangle tangle, SnapshotConfig config) throws Exception {
-        // make sure we don't calculate the referencedSnapshot if we know it already
         if(referencedSnapshot() == -1) {
             // cover the trivial case first -> for faster bottom up propagation
             if(
-                (Hash.NULL_HASH.equals(this.getBranchTransactionHash()) || isReferencedSnapshotLeaf(this.getBranchTransaction(tangle))) &&
-                (Hash.NULL_HASH.equals(this.getTrunkTransactionHash()) || isReferencedSnapshotLeaf(this.getTrunkTransaction(tangle)))
+                (Hash.NULL_HASH.equals(this.getBranchTransactionHash()) || isReferencedSnapshotLeaf(this.getBranchTransaction(tangle, snapshotManager))) &&
+                (Hash.NULL_HASH.equals(this.getTrunkTransactionHash()) || isReferencedSnapshotLeaf(this.getTrunkTransaction(tangle, snapshotManager)))
             ) {
                 // calculate the correct value ...
-                updateReferencedSnapshotOfLeaf(tangle, config, this);
+                updateReferencedSnapshotOfLeaf(tangle, snapshotManager, this);
 
                 // ... and return
                 return;
@@ -530,13 +432,16 @@
                 // while we still have steps that need to be calculated
                 while(stepsStack.size() > 0) {
                     // determine the root of our sub-graph that we are processing now
-                    TransactionViewModel root = TransactionViewModel.fromHash(tangle, stepsStack.pop());
+                    TransactionViewModel root = TransactionViewModel.fromHash(tangle, snapshotManager, stepsStack.pop());
 
                     // initialize our stack for graph traversal
                     LinkedList<TransactionViewModel> stack = new LinkedList<TransactionViewModel>();
 
                     // create a set of seen transactions that we do not want to traverse anymore (NULL HASH by default)
-                    HashSet<Hash> seenTransactions = new HashSet<Hash>(Collections.singleton(Hash.NULL_HASH));
+                    HashSet<Hash> seenTransactions = new HashSet<Hash>();
+                    snapshotManager.getInitialSnapshot().getSolidEntryPoints().keySet().forEach(solidEntryPointHash -> {
+                        seenTransactions.add(solidEntryPointHash);
+                    });
 
                     // add our traversal root
                     seenTransactions.add(root.getHash());
@@ -563,52 +468,52 @@
 
                         // if we are traversing down ...
                         if(
-                        previousTransaction == null ||
-                        previousTransaction.getBranchTransaction(tangle) == currentTransaction ||
-                        previousTransaction.getTrunkTransaction(tangle) == currentTransaction
+                            previousTransaction == null ||
+                            previousTransaction.getBranchTransaction(tangle, snapshotManager) == currentTransaction ||
+                            previousTransaction.getTrunkTransaction(tangle, snapshotManager) == currentTransaction
                         ) {
                             // if we have a branch to traverse (that we haven't seen yet) -> do it ...
-                            if(seenTransactions.add(currentTransaction.getBranchTransactionHash()) && !isReferencedSnapshotLeaf(currentTransaction.getBranchTransaction(tangle))) {
-                                stack.push(currentTransaction.getBranchTransaction(tangle));
+                            if(seenTransactions.add(currentTransaction.getBranchTransactionHash()) && !isReferencedSnapshotLeaf(currentTransaction.getBranchTransaction(tangle, snapshotManager))) {
+                                stack.push(currentTransaction.getBranchTransaction(tangle, snapshotManager));
                             }
 
                             // ... or if we have a trunk to traverse (that we haven't seen yet) -> do it ...
-                            else if(seenTransactions.add(currentTransaction.getTrunkTransactionHash()) && !isReferencedSnapshotLeaf(currentTransaction.getTrunkTransaction(tangle))) {
-                                stack.push(currentTransaction.getTrunkTransaction(tangle));
+                            else if(seenTransactions.add(currentTransaction.getTrunkTransactionHash()) && !isReferencedSnapshotLeaf(currentTransaction.getTrunkTransaction(tangle, snapshotManager))) {
+                                stack.push(currentTransaction.getTrunkTransaction(tangle, snapshotManager));
                             }
 
                             // ... otherwise update the referencedSnapshot since we arrived at an end
                             else {
                                 stack.pop();
 
-                                updateReferencedSnapshotOfLeaf(tangle, config, currentTransaction);
+                                updateReferencedSnapshotOfLeaf(tangle, snapshotManager, currentTransaction);
 
                                 currentTransaction.cleanupReferencedTransactions();
                             }
                         }
 
                         // if we are traversing up from the branch ...
-                        else if(currentTransaction.getBranchTransaction(tangle) == previousTransaction) {
+                        else if(currentTransaction.getBranchTransaction(tangle, snapshotManager) == previousTransaction) {
                             // if we have a trunk to traverse (that we haven't seen yet) -> do it
-                            if(seenTransactions.add(currentTransaction.getTrunkTransactionHash()) && !isReferencedSnapshotLeaf(currentTransaction.getTrunkTransaction(tangle))) {
-                                stack.push(currentTransaction.getTrunkTransaction(tangle));
+                            if(seenTransactions.add(currentTransaction.getTrunkTransactionHash()) && !isReferencedSnapshotLeaf(currentTransaction.getTrunkTransaction(tangle, snapshotManager))) {
+                                stack.push(currentTransaction.getTrunkTransaction(tangle, snapshotManager));
                             }
 
                             // otherwise -> update the referenced transaction
                             else {
                                 stack.pop();
 
-                                updateReferencedSnapshotOfLeaf(tangle, config, currentTransaction);
+                                updateReferencedSnapshotOfLeaf(tangle, snapshotManager, currentTransaction);
 
                                 currentTransaction.cleanupReferencedTransactions();
                             }
                         }
 
                         // if we are traversing up from the trunk -> update the referenced transaction
-                        else if(currentTransaction.getTrunkTransaction(tangle) == previousTransaction) {
+                        else if(currentTransaction.getTrunkTransaction(tangle, snapshotManager) == previousTransaction) {
                             stack.pop();
 
-                            updateReferencedSnapshotOfLeaf(tangle, config, currentTransaction);
+                            updateReferencedSnapshotOfLeaf(tangle, snapshotManager, currentTransaction);
 
                             currentTransaction.cleanupReferencedTransactions();
                         }
@@ -623,7 +528,6 @@
         }
     }
 
->>>>>>> de0aaa02
     /**
      * This method calculates the referencedSnapshot value of a transaction by examining its children.
      *
@@ -637,7 +541,6 @@
      * @throws Exception if something goes wrong while loading or storing transactions or if we face a snapshot
      *                   that doesn't know it's own snapshotIndex
      */
-<<<<<<< HEAD
     private void updateReferencedSnapshotOfLeaf(Tangle tangle, SnapshotManager snapshotManager, TransactionViewModel transaction) throws Exception {
         // retrieve the snapshotIndex of the branch
         int referencedSnapshotOfBranch;
@@ -645,15 +548,6 @@
             referencedSnapshotOfBranch = snapshotManager.getConfiguration().isTestnet() ? 0 : snapshotManager.getConfiguration().getMilestoneStartIndex();
         } else {
             TransactionViewModel branchTransaction = transaction.getBranchTransaction(tangle, snapshotManager);
-=======
-    private void updateReferencedSnapshotOfLeaf(Tangle tangle, SnapshotConfig config, TransactionViewModel transaction) throws Exception {
-        // retrieve the snapshotIndex of the branch
-        int referencedSnapshotOfBranch;
-        if(Hash.NULL_HASH.equals(transaction.getBranchTransactionHash())) {
-            referencedSnapshotOfBranch = config.isTestnet() ? 0 : config.getMilestoneStartIndex();
-        } else {
-            TransactionViewModel branchTransaction = transaction.getBranchTransaction(tangle);
->>>>>>> de0aaa02
 
             if(branchTransaction.isSnapshot()) {
                 if(branchTransaction.snapshotIndex() == 0) {
@@ -668,17 +562,10 @@
 
         // retrieve the snapshotIndex of the trunk
         int referencedSnapshotOfTrunk;
-<<<<<<< HEAD
         if(snapshotManager.getInitialSnapshot().isSolidEntryPoint(transaction.getTrunkTransactionHash())) {
             referencedSnapshotOfTrunk = snapshotManager.getConfiguration().isTestnet() ? 0 : snapshotManager.getConfiguration().getMilestoneStartIndex();
         } else {
             TransactionViewModel trunkTransaction = transaction.getBranchTransaction(tangle, snapshotManager);
-=======
-        if(Hash.NULL_HASH.equals(transaction.getTrunkTransactionHash())) {
-            referencedSnapshotOfTrunk = config.isTestnet() ? 0 : config.getMilestoneStartIndex();
-        } else {
-            TransactionViewModel trunkTransaction = transaction.getBranchTransaction(tangle);
->>>>>>> de0aaa02
 
             if(trunkTransaction.isSnapshot()) {
                 if(trunkTransaction.snapshotIndex() == 0) {
@@ -692,11 +579,7 @@
         }
 
         // update the referencedSnapshot of the transaction to the bigger one of both
-<<<<<<< HEAD
         transaction.referencedSnapshot(tangle, snapshotManager, Math.max(referencedSnapshotOfBranch, referencedSnapshotOfTrunk));
-=======
-        transaction.referencedSnapshot(tangle, Math.max(referencedSnapshotOfBranch, referencedSnapshotOfTrunk));
->>>>>>> de0aaa02
     }
 
     /**
@@ -710,11 +593,7 @@
      * @return true if we can stop traversing or false otherwise
      */
     private boolean isReferencedSnapshotLeaf(TransactionViewModel transaction) {
-<<<<<<< HEAD
-        return transaction.isSnapshot() || transaction.referencedSnapshot() != 0;
-=======
         return transaction.isSnapshot() || transaction.referencedSnapshot() != -1;
->>>>>>> de0aaa02
     }
 
     /**
@@ -727,17 +606,10 @@
      */
     private class ReferencedSnapshotNotProcessedYetException extends Exception {}
 
-<<<<<<< HEAD
     public void referencedSnapshot(Tangle tangle, SnapshotManager snapshotManager, final int referencedSnapshot) throws Exception {
         if ( referencedSnapshot != transaction.referencedSnapshot ) {
             transaction.referencedSnapshot = referencedSnapshot;
             update(tangle, snapshotManager, "referencedSnapshot");
-=======
-    public void referencedSnapshot(Tangle tangle, final int referencedSnapshot) throws Exception {
-        if ( referencedSnapshot != transaction.referencedSnapshot ) {
-            transaction.referencedSnapshot = referencedSnapshot;
-            update(tangle, "referencedSnapshot");
->>>>>>> de0aaa02
         }
     }
 
@@ -778,17 +650,10 @@
      * @param isSnapshot true if the transaction is a snapshot and false otherwise
      * @throws Exception if something goes wrong while saving the changes to the database
      */
-<<<<<<< HEAD
     public void isSnapshot(Tangle tangle, SnapshotManager snapshotManager, final boolean isSnapshot) throws Exception {
         if ( isSnapshot != transaction.isSnapshot ) {
             transaction.isSnapshot = isSnapshot;
             update(tangle, snapshotManager, "isSnapshot");
-=======
-    public void isSnapshot(Tangle tangle, final boolean isSnapshot) throws Exception {
-        if ( isSnapshot != transaction.isSnapshot ) {
-            transaction.isSnapshot = isSnapshot;
-            update(tangle, "isSnapshot");
->>>>>>> de0aaa02
         }
     }
 
