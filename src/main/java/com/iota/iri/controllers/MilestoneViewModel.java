--- conflicted
+++ resolved
@@ -39,12 +39,8 @@
     /**
      * This method removes a {@link MilestoneViewModel} from the cache.
      *
-<<<<<<< HEAD
-     * It is used by the {@link TransactionPruner} to remove milestones that were
-=======
-     * It is used by the {@link com.iota.iri.service.garbagecollector.GarbageCollector} to remove milestones that were
->>>>>>> 4ed2a7ee
-     * deleted in the database, so that the runtime environment correctly reflects the database state.
+     * It is used by the {@link com.iota.iri.service.transactionpruning.TransactionPruner} to remove milestones that
+     * were deleted in the database, so that the runtime environment correctly reflects the database state.
      *
      * @param milestoneIndex the index of the milestone
      */
@@ -97,7 +93,7 @@
         Pair<Indexable, Persistable> milestonePair = tangle.previous(Milestone.class, this.milestone.index);
         if(milestonePair != null && milestonePair.hi != null) {
             Milestone milestone = (Milestone) milestonePair.hi;
-            return new MilestoneViewModel((Milestone) milestone);
+            return new MilestoneViewModel(milestone);
         }
         return null;
     }
@@ -106,7 +102,7 @@
         Pair<Indexable, Persistable> milestonePair = tangle.next(Milestone.class, this.milestone.index);
         if(milestonePair != null && milestonePair.hi != null) {
             Milestone milestone = (Milestone) milestonePair.hi;
-            return new MilestoneViewModel((Milestone) milestone);
+            return new MilestoneViewModel(milestone);
         }
         return null;
     }
@@ -118,7 +114,7 @@
         // create a counter variable
         int currentIndex = index;
 
-        // try to find the next milestone by index rather than db insertion order until we are successfull
+        // try to find the next milestone by index rather than db insertion order until we are successful
         while(previousMilestoneViewModel == null && --currentIndex >= index - MAX_MILESTONE_INDEX_GAP) {
             previousMilestoneViewModel = MilestoneViewModel.get(tangle, currentIndex);
         }
