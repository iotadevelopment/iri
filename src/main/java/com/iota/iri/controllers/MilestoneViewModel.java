--- conflicted
+++ resolved
@@ -22,15 +22,12 @@
      */
     private final static int MAX_MILESTONE_INDEX_GAP = 50;
 
-<<<<<<< HEAD
-=======
     /**
      * This value represents the milestone index where the coordinator changed its behaviour and doesn't skip milestones
      * anymore.
      */
     private final static int MILESTONE_GAP_PATCH_INDEX = 650000;
 
->>>>>>> 938678ea
     private final Milestone milestone;
     private static final Map<Integer, MilestoneViewModel> milestones = new ConcurrentHashMap<>();
 
@@ -120,31 +117,11 @@
     /**
      * This method looks for the next milestone after a given index.
      *
-<<<<<<< HEAD
-     * In contrast to the {@code next} method we do not rely on the insertion order in the database but actively search
-=======
      * In contrast to the {@link #next} method we do not rely on the insertion order in the database but actively search
->>>>>>> 938678ea
      * for the milestone that was issued next by the coordinator (coo-order preserved).
      *
      * @param tangle Tangle object which acts as a database interface
      * @param index milestone index where the search shall start
-<<<<<<< HEAD
-     * @return the milestone which follows directly after the given index
-     * @throws Exception if anything goes wrong while loading entries from the database
-     */
-    public static MilestoneViewModel findClosestNextMilestone(Tangle tangle, int index) throws Exception {
-        // create a variable that will contain our search result
-        MilestoneViewModel nextMilestoneViewModel = null;
-
-        // create a counter variable
-        int currentIndex = index;
-
-        // adjust the max milestone gap according to the index (the coo ensures no gaps after milestone 650000)
-        int maxMilestoneGap = index >= 650000 ? 1 : MAX_MILESTONE_INDEX_GAP;
-
-        // try to find the next milestone by index rather than db insertion order until we are successfull
-=======
      * @return the milestone which follows directly after the given index or null if none was found
      * @throws Exception if anything goes wrong while loading entries from the database
      */
@@ -155,15 +132,10 @@
         // search for the next milestone following our index
         MilestoneViewModel nextMilestoneViewModel = null;
         int currentIndex = index;
->>>>>>> 938678ea
         while(nextMilestoneViewModel == null && ++currentIndex <= index + maxMilestoneGap) {
             nextMilestoneViewModel = MilestoneViewModel.get(tangle, currentIndex);
         }
 
-<<<<<<< HEAD
-        // return our result
-=======
->>>>>>> 938678ea
         return nextMilestoneViewModel;
     }
 
