package com.iota.iri;

import com.iota.iri.conf.IotaConfig;
import com.iota.iri.conf.TipSelConfig;
import com.iota.iri.controllers.TipsViewModel;
import com.iota.iri.controllers.TransactionViewModel;
import com.iota.iri.network.Node;
import com.iota.iri.network.TransactionRequester;
import com.iota.iri.network.impl.TransactionRequesterWorkerImpl;
import com.iota.iri.network.UDPReceiver;
import com.iota.iri.network.replicator.Replicator;
import com.iota.iri.service.TipsSolidifier;
import com.iota.iri.service.ledger.impl.LedgerServiceImpl;
import com.iota.iri.service.milestone.impl.LatestMilestoneTrackerImpl;
import com.iota.iri.service.milestone.impl.LatestSolidMilestoneTrackerImpl;
import com.iota.iri.service.milestone.impl.MilestoneServiceImpl;
import com.iota.iri.service.milestone.impl.MilestoneSolidifierImpl;
import com.iota.iri.service.milestone.impl.SeenMilestonesRetrieverImpl;
import com.iota.iri.service.snapshot.SnapshotException;
import com.iota.iri.service.snapshot.impl.LocalSnapshotManagerImpl;
import com.iota.iri.service.snapshot.impl.SnapshotProviderImpl;
import com.iota.iri.service.snapshot.impl.SnapshotServiceImpl;
import com.iota.iri.service.tipselection.EntryPointSelector;
import com.iota.iri.service.tipselection.RatingCalculator;
import com.iota.iri.service.tipselection.TailFinder;
import com.iota.iri.service.tipselection.TipSelector;
import com.iota.iri.service.tipselection.Walker;
import com.iota.iri.service.tipselection.impl.CumulativeWeightCalculator;
import com.iota.iri.service.tipselection.impl.EntryPointSelectorImpl;
import com.iota.iri.service.tipselection.impl.TailFinderImpl;
import com.iota.iri.service.tipselection.impl.TipSelectorImpl;
import com.iota.iri.service.tipselection.impl.WalkerAlpha;
import com.iota.iri.service.transactionpruning.TransactionPruningException;
import com.iota.iri.service.transactionpruning.async.AsyncTransactionPruner;
import com.iota.iri.storage.Indexable;
import com.iota.iri.storage.Persistable;
import com.iota.iri.storage.PersistenceProvider;
import com.iota.iri.storage.Tangle;
import com.iota.iri.storage.ZmqPublishProvider;
import com.iota.iri.storage.rocksDB.RocksDBPersistenceProvider;
import com.iota.iri.utils.Pair;
import com.iota.iri.zmq.MessageQ;
import org.apache.commons.lang3.NotImplementedException;
import org.slf4j.Logger;
import org.slf4j.LoggerFactory;

import java.security.SecureRandom;
import java.util.List;

/**
 *
 * The main class of IRI. This will propagate transactions into and throughout the network.
 * This data is stored as a {@link Tangle}, a form of a Directed acyclic graph.
 * All incoming data will be stored in one or more implementations of {@link PersistenceProvider}.
 *
 * <p>
 *     During initialization, all the Providers can be set to rescan or revalidate their transactions.
 *     After initialization, an asynchronous process has started which will process inbound and outbound transactions.
 *     Each full node should be peered with 7-9 other full nodes (neighbors) to function optimally.
 * </p>
 * <p>
 *     If this node has no Neighbors defined, no data is transferred.
 *     However, if the node has Neighbors, but no Internet connection,
 *     synchronization will continue after Internet connection is established.
 *     Any transactions sent to this node in its local network will then be processed.
 *     This makes IRI able to run partially offline if an already existing database exists on this node.
 * </p>
 * <p>
 *     Validation of a transaction is the process by which other devices choose the transaction.
 *     This is done via a {@link TipSelector} algorithm, after which the transaction performs
 *     the necessary proof-of-work in order to cast their vote of confirmation/approval upon those tips. <br/>
 *
 *     As many other transactions repeat this process on top of each other,
 *     validation of the transaction in question slowly builds up enough verifications.
 *     Eventually this will reach a minimum acceptable verification threshold.
 *     This threshold is determined by the recipient of the transaction.
 *     When this minimum threshold is reached, the transaction is "confirmed".
 * </p>
 *
 */
public class Iota {
    private static final Logger log = LoggerFactory.getLogger(Iota.class);

    public final SnapshotProviderImpl snapshotProvider;

    public final SnapshotServiceImpl snapshotService;

    public final LocalSnapshotManagerImpl localSnapshotManager;

    public final LedgerServiceImpl ledgerService = new LedgerServiceImpl();

    public final MilestoneServiceImpl milestoneService;

    public final LatestMilestoneTrackerImpl latestMilestoneTracker;

    public final LatestSolidMilestoneTrackerImpl latestSolidMilestoneTracker;

    public final SeenMilestonesRetrieverImpl seenMilestonesRetriever;

    public final AsyncTransactionPruner transactionPruner;

    public final MilestoneSolidifierImpl milestoneSolidifier;

    public final TransactionRequesterWorkerImpl transactionRequesterWorker;

    public final Tangle tangle;
    public final TransactionValidator transactionValidator;
    public final TipsSolidifier tipsSolidifier;
    public final TransactionRequester transactionRequester;
    public final Node node;
    public final UDPReceiver udpReceiver;
    public final Replicator replicator;
    public final IotaConfig configuration;
    public final TipsViewModel tipsViewModel;
    public final MessageQ messageQ;
    public final TipSelector tipsSelector;

    /**
     * Initializes the latest snapshot and then creates all services needed to run an IOTA node.
     *
     * @param configuration Information about how this node will be configured.
     * @throws TransactionPruningException If the TransactionPruner could not restore its state.
     * @throws SnapshotException If the Snapshot fails to initialize.
     *                           This can happen if the snapshot signature is invalid or the file cannot be read.
     */
    public Iota(IotaConfig configuration) throws TransactionPruningException, SnapshotException {
        this.configuration = configuration;

        // new refactored instances
        snapshotProvider = new SnapshotProviderImpl();
        snapshotService = new SnapshotServiceImpl();
        localSnapshotManager = new LocalSnapshotManagerImpl();
        milestoneService = new MilestoneServiceImpl();
        latestMilestoneTracker = new LatestMilestoneTrackerImpl();
        latestSolidMilestoneTracker = new LatestSolidMilestoneTrackerImpl();
        seenMilestonesRetriever = new SeenMilestonesRetrieverImpl();
        milestoneSolidifier = new MilestoneSolidifierImpl();
        transactionPruner = new AsyncTransactionPruner();
        transactionRequesterWorker = new TransactionRequesterWorkerImpl();

        // legacy code
        tangle = new Tangle();
        messageQ = MessageQ.createWith(configuration);
        tipsViewModel = new TipsViewModel();
        transactionRequester = new TransactionRequester(tangle, snapshotProvider, messageQ);
        transactionValidator = new TransactionValidator(tangle, snapshotProvider, tipsViewModel, transactionRequester);
        node = new Node(tangle, snapshotProvider, transactionValidator, transactionRequester, tipsViewModel,
                latestMilestoneTracker, messageQ, configuration);
        replicator = new Replicator(node, configuration);
        udpReceiver = new UDPReceiver(node, configuration);
        tipsSolidifier = new TipsSolidifier(tangle, transactionValidator, tipsViewModel);
        tipsSelector = createTipSelector(configuration);

        injectDependencies();
    }

    /**
     * Adds all database providers, and starts initialization of our services.
     * According to the {@link IotaConfig}, data is optionally cleared, reprocessed and reverified.<br/>
     * After this function, incoming and outbound transaction processing has started.
     *
     * @throws Exception If along the way a service fails to initialize.
     *                   Most common cause is a file read or database error.
     */
    public void init() throws Exception {
        initializeTangle();
        tangle.init();

        if (configuration.isRescanDb()){
            rescanDb();
        }

        if (configuration.isRevalidate()) {
            tangle.clearColumn(com.iota.iri.model.persistables.Milestone.class);
            tangle.clearColumn(com.iota.iri.model.StateDiff.class);
            tangle.clearMetadata(com.iota.iri.model.persistables.Transaction.class);
        }

        transactionValidator.init(configuration.isTestnet(), configuration.getMwm());
        tipsSolidifier.init();
        transactionRequester.init(configuration.getpRemoveRequest());
        udpReceiver.init();
        replicator.init();
        node.init();

        latestMilestoneTracker.start();
        latestSolidMilestoneTracker.start();
        seenMilestonesRetriever.start();
        milestoneSolidifier.start();
        transactionRequesterWorker.start();

        if (configuration.getLocalSnapshotsEnabled()) {
            localSnapshotManager.start(latestMilestoneTracker);

            if (configuration.getLocalSnapshotsPruningEnabled()) {
                 transactionPruner.start();
            }
        }
    }

    private void injectDependencies() throws SnapshotException, TransactionPruningException {
        snapshotProvider.init(configuration);
        snapshotService.init(tangle, snapshotProvider, configuration);
        localSnapshotManager.init(snapshotProvider, snapshotService, transactionPruner, configuration);
<<<<<<< HEAD
        ledgerService.init(tangle, snapshotProvider, snapshotService, milestoneService);
        milestoneService.init(tangle, snapshotProvider, messageQ, configuration);
=======
        milestoneService.init(tangle, snapshotProvider, snapshotService, messageQ, configuration);
>>>>>>> 403763d8
        latestMilestoneTracker.init(tangle, snapshotProvider, milestoneService, milestoneSolidifier,
                messageQ, configuration);
        latestSolidMilestoneTracker.init(tangle, snapshotProvider, milestoneService, ledgerService,
                latestMilestoneTracker, messageQ);
        seenMilestonesRetriever.init(tangle, snapshotProvider, transactionRequester);
        milestoneSolidifier.init(snapshotProvider, transactionValidator);
        transactionPruner.init(tangle, snapshotProvider, tipsViewModel, configuration).restoreState();
        transactionRequesterWorker.init(tangle, transactionRequester, tipsViewModel, node);
    }

    private void rescanDb() throws Exception {
        //delete all transaction indexes
        tangle.clearColumn(com.iota.iri.model.persistables.Address.class);
        tangle.clearColumn(com.iota.iri.model.persistables.Bundle.class);
        tangle.clearColumn(com.iota.iri.model.persistables.Approvee.class);
        tangle.clearColumn(com.iota.iri.model.persistables.ObsoleteTag.class);
        tangle.clearColumn(com.iota.iri.model.persistables.Tag.class);
        tangle.clearColumn(com.iota.iri.model.persistables.Milestone.class);
        tangle.clearColumn(com.iota.iri.model.StateDiff.class);
        tangle.clearMetadata(com.iota.iri.model.persistables.Transaction.class);

        //rescan all tx & refill the columns
        TransactionViewModel tx = TransactionViewModel.first(tangle);
        int counter = 0;
        while (tx != null) {
            if (++counter % 10000 == 0) {
                log.info("Rescanned {} Transactions", counter);
            }
            List<Pair<Indexable, Persistable>> saveBatch = tx.getSaveBatch();
            saveBatch.remove(5);
            tangle.saveBatch(saveBatch);
            tx = tx.next(tangle);
        }
    }

    /**
     * Gracefully shuts down by calling <tt>shutdown()</tt> on all used services.
     * Exceptions during shutdown are not caught.
     */
    public void shutdown() throws Exception {
        // shutdown in reverse starting order (to not break any dependencies)
        transactionRequesterWorker.shutdown();
        milestoneSolidifier.shutdown();
        seenMilestonesRetriever.shutdown();
        latestSolidMilestoneTracker.shutdown();
        latestMilestoneTracker.shutdown();

        if (configuration.getLocalSnapshotsEnabled()) {
            if (configuration.getLocalSnapshotsPruningEnabled()) {
                transactionPruner.shutdown();
            }

            localSnapshotManager.shutdown();
        }

        tipsSolidifier.shutdown();
        node.shutdown();
        udpReceiver.shutdown();
        replicator.shutdown();
        transactionValidator.shutdown();
        tangle.shutdown();
        messageQ.shutdown();

        // free the resources of the snapshot provider last because all other instances need it
        snapshotProvider.shutdown();
    }

    private void initializeTangle() {
        switch (configuration.getMainDb()) {
            case "rocksdb": {
                tangle.addPersistenceProvider(new RocksDBPersistenceProvider(
                        configuration.getDbPath(),
                        configuration.getDbLogPath(),
                        configuration.getDbCacheSize()));
                break;
            }
            default: {
                throw new NotImplementedException("No such database type.");
            }
        }
        if (configuration.isZmqEnabled()) {
            tangle.addPersistenceProvider(new ZmqPublishProvider(messageQ));
        }
    }

    private TipSelector createTipSelector(TipSelConfig config) {
        EntryPointSelector entryPointSelector = new EntryPointSelectorImpl(tangle, snapshotProvider,
                latestMilestoneTracker);
        RatingCalculator ratingCalculator = new CumulativeWeightCalculator(tangle, snapshotProvider);
        TailFinder tailFinder = new TailFinderImpl(tangle);
        Walker walker = new WalkerAlpha(tailFinder, tangle, messageQ, new SecureRandom(), config);
        return new TipSelectorImpl(tangle, snapshotProvider, ledgerService, entryPointSelector, ratingCalculator,
                walker, config);
    }
}<|MERGE_RESOLUTION|>--- conflicted
+++ resolved
@@ -202,12 +202,9 @@
         snapshotProvider.init(configuration);
         snapshotService.init(tangle, snapshotProvider, configuration);
         localSnapshotManager.init(snapshotProvider, snapshotService, transactionPruner, configuration);
-<<<<<<< HEAD
         ledgerService.init(tangle, snapshotProvider, snapshotService, milestoneService);
-        milestoneService.init(tangle, snapshotProvider, messageQ, configuration);
-=======
         milestoneService.init(tangle, snapshotProvider, snapshotService, messageQ, configuration);
->>>>>>> 403763d8
+        milestoneService.init(tangle, snapshotProvider, snapshotService, messageQ, configuration);
         latestMilestoneTracker.init(tangle, snapshotProvider, milestoneService, milestoneSolidifier,
                 messageQ, configuration);
         latestSolidMilestoneTracker.init(tangle, snapshotProvider, milestoneService, ledgerService,
