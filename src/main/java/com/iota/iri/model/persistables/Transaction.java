package com.iota.iri.model.persistables;

import com.iota.iri.controllers.TransactionViewModel;
import com.iota.iri.model.Hash;
import com.iota.iri.model.HashFactory;
import com.iota.iri.storage.Persistable;
import com.iota.iri.utils.Serializer;

import java.nio.ByteBuffer;

public class Transaction implements Persistable {
    public static final int SIZE = 1604;

    /**
     * Bitmask used to access and store the solid flag.
     */
    public static int IS_SOLID_BITMASK    = 0b01;
<<<<<<< HEAD

    /**
=======
     /**
>>>>>>> 8cea9563
     * Bitmask used to access and store the isSnapshot flag.
     */
    public static int IS_SNAPSHOT_BITMASK = 0b10;

    public byte[] bytes;

    public Hash address;
    public Hash bundle;
    public Hash trunk;
    public Hash branch;
    public Hash obsoleteTag;
    public long value;
    public long currentIndex;
    public long lastIndex;
    public long timestamp;

    public Hash tag;
    public long attachmentTimestamp;
    public long attachmentTimestampLowerBound;
    public long attachmentTimestampUpperBound;

    public int validity = 0;
    public int type = TransactionViewModel.PREFILLED_SLOT;
    public long arrivalTime = 0;

    //public boolean confirmed = false;
    public boolean parsed = false;
    public boolean solid = false;

    /**
     * This flag indicates if the transaction is a coordinator issued milestone.
     */
    public boolean isSnapshot = false;

    public long height = 0;
    public String sender = "";
    public int snapshot;

    /**
     * This field indicates which milestone a transactions references.
     */
    public int referencedSnapshot = -1;

    public byte[] bytes() {
        return bytes;
    }

    public void read(byte[] bytes) {
        if(bytes != null) {
            this.bytes = new byte[SIZE];
            System.arraycopy(bytes, 0, this.bytes, 0, SIZE);
            this.type = TransactionViewModel.FILLED_SLOT;
        }
    }

    @Override
    public byte[] metadata() {
        int allocateSize =
                Hash.SIZE_IN_BYTES * 6 + //address,bundle,trunk,branch,obsoleteTag,tag
                        Long.BYTES * 9 + //value,currentIndex,lastIndex,timestamp,attachmentTimestampLowerBound,attachmentTimestampUpperBound,arrivalTime,height
                        Integer.BYTES * 4 + // validity, type, snapshot, referencedSnapshot
                        1 + //solid
                        sender.getBytes().length; //sender
        ByteBuffer buffer = ByteBuffer.allocate(allocateSize);
        buffer.put(address.bytes());
        buffer.put(bundle.bytes());
        buffer.put(trunk.bytes());
        buffer.put(branch.bytes());
        buffer.put(obsoleteTag.bytes());
        buffer.put(Serializer.serialize(value));
        buffer.put(Serializer.serialize(currentIndex));
        buffer.put(Serializer.serialize(lastIndex));
        buffer.put(Serializer.serialize(timestamp));

        buffer.put(tag.bytes());
        buffer.put(Serializer.serialize(attachmentTimestamp));
        buffer.put(Serializer.serialize(attachmentTimestampLowerBound));
        buffer.put(Serializer.serialize(attachmentTimestampUpperBound));

        buffer.put(Serializer.serialize(validity));
        buffer.put(Serializer.serialize(type));
        buffer.put(Serializer.serialize(arrivalTime));
        buffer.put(Serializer.serialize(height));
        //buffer.put((byte) (confirmed ? 1:0));

        // encode booleans in 1 byte
        byte flags = 0;
        flags |= solid ? IS_SOLID_BITMASK : 0;
        flags |= isSnapshot ? IS_SNAPSHOT_BITMASK : 0;
        buffer.put(flags);

<<<<<<< HEAD
        // store the milestone relates members
=======
>>>>>>> 8cea9563
        buffer.put(Serializer.serialize(snapshot));
        buffer.put(Serializer.serialize(referencedSnapshot));

        buffer.put(sender.getBytes());
        return buffer.array();
    }

    public void readMetadataOld(byte[] bytes) {
        int i = 0;
        if(bytes != null) {
            address = HashFactory.ADDRESS.create(bytes, i, Hash.SIZE_IN_BYTES);
            i += Hash.SIZE_IN_BYTES;
            bundle = HashFactory.BUNDLE.create(bytes, i, Hash.SIZE_IN_BYTES);
            i += Hash.SIZE_IN_BYTES;
            trunk = HashFactory.TRANSACTION.create(bytes, i, Hash.SIZE_IN_BYTES);
            i += Hash.SIZE_IN_BYTES;
            branch = HashFactory.TRANSACTION.create(bytes, i, Hash.SIZE_IN_BYTES);
            i += Hash.SIZE_IN_BYTES;
            obsoleteTag = HashFactory.OBSOLETETAG.create(bytes, i, Hash.SIZE_IN_BYTES);
            i += Hash.SIZE_IN_BYTES;
            value = Serializer.getLong(bytes, i);
            i += Long.BYTES;
            currentIndex = Serializer.getLong(bytes, i);
            i += Long.BYTES;
            lastIndex = Serializer.getLong(bytes, i);
            i += Long.BYTES;
            timestamp = Serializer.getLong(bytes, i);
            i += Long.BYTES;

            tag = HashFactory.TAG.create(bytes, i, Hash.SIZE_IN_BYTES);
            i += Hash.SIZE_IN_BYTES;
            attachmentTimestamp = Serializer.getLong(bytes, i);
            i += Long.BYTES;
            attachmentTimestampLowerBound = Serializer.getLong(bytes, i);
            i += Long.BYTES;
            attachmentTimestampUpperBound = Serializer.getLong(bytes, i);
            i += Long.BYTES;

            validity = Serializer.getInteger(bytes, i);
            i += Integer.BYTES;
            type = Serializer.getInteger(bytes, i);
            i += Integer.BYTES;
            arrivalTime = Serializer.getLong(bytes, i);
            i += Long.BYTES;
            height = Serializer.getLong(bytes, i);
            i += Long.BYTES;
            /*
            confirmed = bytes[i] == 1;
            i++;
            */

            // decode the boolean byte by checking the bitmasks
            solid = (bytes[i] & IS_SOLID_BITMASK) != 0;
            isSnapshot = (bytes[i] & IS_SNAPSHOT_BITMASK) != 0;
            i++;

            snapshot = Serializer.getInteger(bytes, i);
            i += Integer.BYTES;
            byte[] senderBytes = new byte[bytes.length - i];
            if (senderBytes.length != 0) {
                System.arraycopy(bytes, i, senderBytes, 0, senderBytes.length);
            }
            sender = new String(senderBytes);
            parsed = true;
        }
    }

    @Override
    public void readMetadata(byte[] bytes) {
        try {
            int i = 0;
            if (bytes != null) {
            address = HashFactory.ADDRESS.create(bytes, i, Hash.SIZE_IN_BYTES);
                i += Hash.SIZE_IN_BYTES;
                bundle = HashFactory.BUNDLE.create(bytes, i, Hash.SIZE_IN_BYTES);
                i += Hash.SIZE_IN_BYTES;
                trunk = HashFactory.TRANSACTION.create(bytes, i, Hash.SIZE_IN_BYTES);
                i += Hash.SIZE_IN_BYTES;
                branch = HashFactory.TRANSACTION.create(bytes, i, Hash.SIZE_IN_BYTES);
                i += Hash.SIZE_IN_BYTES;
                obsoleteTag = HashFactory.OBSOLETETAG.create(bytes, i, Hash.SIZE_IN_BYTES);
                i += Hash.SIZE_IN_BYTES;
                value = Serializer.getLong(bytes, i);
                i += Long.BYTES;
                currentIndex = Serializer.getLong(bytes, i);
                i += Long.BYTES;
                lastIndex = Serializer.getLong(bytes, i);
                i += Long.BYTES;
                timestamp = Serializer.getLong(bytes, i);
                i += Long.BYTES;

                tag = HashFactory.TAG.create(bytes, i, Hash.SIZE_IN_BYTES);
                i += Hash.SIZE_IN_BYTES;
                attachmentTimestamp = Serializer.getLong(bytes, i);
                i += Long.BYTES;
                attachmentTimestampLowerBound = Serializer.getLong(bytes, i);
                i += Long.BYTES;
                attachmentTimestampUpperBound = Serializer.getLong(bytes, i);
                i += Long.BYTES;

                validity = Serializer.getInteger(bytes, i);
                i += Integer.BYTES;
                type = Serializer.getInteger(bytes, i);
                i += Integer.BYTES;
                arrivalTime = Serializer.getLong(bytes, i);
                i += Long.BYTES;
                height = Serializer.getLong(bytes, i);
                i += Long.BYTES;
            /*
            confirmed = bytes[i] == 1;
            i++;
            */

                // decode the boolean byte by checking the bitmasks
                solid = (bytes[i] & IS_SOLID_BITMASK) != 0;
                isSnapshot = (bytes[i] & IS_SNAPSHOT_BITMASK) != 0;
                i++;

                // restore the milestone related members
                snapshot = Serializer.getInteger(bytes, i);
                i += Integer.BYTES;
                referencedSnapshot = Serializer.getInteger(bytes, i);
                i += Integer.BYTES;

                byte[] senderBytes = new byte[bytes.length - i];
                if (senderBytes.length != 0) {
                    System.arraycopy(bytes, i, senderBytes, 0, senderBytes.length);
                }
                sender = new String(senderBytes);
                parsed = true;
            }
        } catch(Exception e) {
            readMetadataOld(bytes);
        }
    }

    @Override
    public boolean merge() {
        return false;
    }
}<|MERGE_RESOLUTION|>--- conflicted
+++ resolved
@@ -15,12 +15,8 @@
      * Bitmask used to access and store the solid flag.
      */
     public static int IS_SOLID_BITMASK    = 0b01;
-<<<<<<< HEAD
-
-    /**
-=======
-     /**
->>>>>>> 8cea9563
+
+    /**
      * Bitmask used to access and store the isSnapshot flag.
      */
     public static int IS_SNAPSHOT_BITMASK = 0b10;
@@ -112,10 +108,7 @@
         flags |= isSnapshot ? IS_SNAPSHOT_BITMASK : 0;
         buffer.put(flags);
 
-<<<<<<< HEAD
         // store the milestone relates members
-=======
->>>>>>> 8cea9563
         buffer.put(Serializer.serialize(snapshot));
         buffer.put(Serializer.serialize(referencedSnapshot));
 
