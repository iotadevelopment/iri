--- conflicted
+++ resolved
@@ -14,21 +14,12 @@
     /**
      * Bitmask used to access and store the solid flag.
      */
-<<<<<<< HEAD
-    public static final int IS_SOLID_BITMASK    = 0b01;
-
-    /**
-     * Bitmask used to access and store the isSnapshot flag.
-     */
-    public static final int IS_SNAPSHOT_BITMASK = 0b10;
-=======
     public static final int IS_SOLID_BITMASK = 0b01;
 
     /**
      * Bitmask used to access and store the milestone flag.
      */
     public static final int IS_MILESTONE_BITMASK = 0b10;
->>>>>>> 51ebe60a
 
     public byte[] bytes;
 
@@ -58,11 +49,7 @@
     /**
      * This flag indicates if the transaction is a coordinator issued milestone.
      */
-<<<<<<< HEAD
-    public boolean isSnapshot = false;
-=======
     public boolean milestone = false;
->>>>>>> 51ebe60a
 
     public long height = 0;
     public String sender = "";
@@ -113,16 +100,10 @@
         // encode booleans in 1 byte
         byte flags = 0;
         flags |= solid ? IS_SOLID_BITMASK : 0;
-<<<<<<< HEAD
-        flags |= isSnapshot ? IS_SNAPSHOT_BITMASK : 0;
+        flags |= milestone ? IS_MILESTONE_BITMASK : 0;
         buffer.put(flags);
 
         // store the milestone relates members
-=======
-        flags |= milestone ? IS_MILESTONE_BITMASK : 0;
-        buffer.put(flags);
-
->>>>>>> 51ebe60a
         buffer.put(Serializer.serialize(snapshot));
         buffer.put(sender.getBytes());
         return buffer.array();
@@ -175,11 +156,7 @@
 
             // decode the boolean byte by checking the bitmasks
             solid = (bytes[i] & IS_SOLID_BITMASK) != 0;
-<<<<<<< HEAD
-            isSnapshot = (bytes[i] & IS_SNAPSHOT_BITMASK) != 0;
-=======
             milestone = (bytes[i] & IS_MILESTONE_BITMASK) != 0;
->>>>>>> 51ebe60a
             i++;
 
             snapshot = Serializer.getInteger(bytes, i);
