package com.iota.iri.utils.log.interval;

import com.iota.iri.utils.log.Logger;
import org.slf4j.LoggerFactory;

import java.util.Objects;
import java.util.concurrent.Executors;
import java.util.concurrent.Future;
import java.util.concurrent.ScheduledExecutorService;
import java.util.concurrent.TimeUnit;
import java.util.concurrent.atomic.AtomicBoolean;

/**
 * This class represents a wrapper for the {@link org.slf4j.Logger} used by IRI that implements a logic to rate limits
 * the output on the console.
 *
 * Instead of printing all messages immediately and unnecessarily spamming the console, it only prints messages every
 * few seconds and if the message has changed since the last output.
 */
public class IntervalLogger implements Logger {
    /**
     * Holds the default interval in milliseconds that status messages get printed.
     */
    private static final int DEFAULT_LOG_INTERVAL = 3000;

    /**
     * Holds a reference to the underlying logback logger.
     */
    private final org.slf4j.Logger delegate;

    /**
     * Holds the interval in milliseconds that status messages get printed.
     */
    private final int logInterval;

    /**
     * Holds the last message that was received by the logger and shall get printed to the console.
     */
    private Message lastReceivedMessage;

    /**
     * Holds the last status message that was printed.
     */
    private Message lastPrintedMessage;

    /**
     * Holds a flag that is used to determine if an output was scheduled already.
     */
    private AtomicBoolean outputScheduled = new AtomicBoolean(false);

    /**
     * Holds a reference to the scheduled job which allows us to cancel its execution if we force the output before.
     */
    private Future<?> scheduledJob;

    /**
     * Holds the manager for the {@link Thread} that schedules the delayed output.
     */
    private final ScheduledExecutorService outputScheduler = Executors.newScheduledThreadPool(1);

    /**
     * Holds a timestamp value when the last message was printed.
     */
    private long lastLogTime = 0;

    /**
     * Flag that indicates if the output is enabled.
     */
    private boolean enabled = true;

    /**
     * Does the same as {@link #IntervalLogger(Class, int)} but defaults to the {@link #DEFAULT_LOG_INTERVAL} for the
     * interval.
     *
     * @param clazz class that is used to identify the origin of the log messages
     */
    public IntervalLogger(Class<?> clazz) {
        this(clazz, DEFAULT_LOG_INTERVAL);
    }

    /**
     * Does the same as {@link #IntervalLogger(org.slf4j.Logger, int)} but defaults to the {@link #DEFAULT_LOG_INTERVAL}
     * for the interval.
     *
     * @param delegate logback logger for issuing the messages
     */
    public IntervalLogger(org.slf4j.Logger delegate) {
        this(delegate, DEFAULT_LOG_INTERVAL);
    }

    /**
     * Does the same as {@link #IntervalLogger(org.slf4j.Logger, int)} but creates a new logback logger for the given
     * class.
     *
     * @param clazz class that is used to identify the origin of the log messages
     * @param logInterval time in milliseconds between log messages
     */
    public IntervalLogger(Class<?> clazz, int logInterval) {
        this(LoggerFactory.getLogger(clazz), logInterval);
    }

    /**
     * Creates a {@link Logger} for the given class that prints messages only every {@code logInterval} milliseconds.
     *
     * It simply stores the passed in parameters in its private properties to be able to access them later on.
     *
     * @param delegate logback logger for issuing the messages
     * @param logInterval time in milliseconds between log messages
     */
    public IntervalLogger(org.slf4j.Logger delegate, int logInterval) {
        this.delegate = delegate;
        this.logInterval = logInterval;
    }

    /**
     * This method returns the underlying logback Logger.<br />
     * <br />
<<<<<<< HEAD
     * It can be used to issue log entries directly to the underlying logger without disturbing the remaining logic.
     * This allows us to use only 1 Logger
=======
     * It can be used to issue log entries directly to the underlying logger without interfering with the logic of this
     * class.<br />
>>>>>>> 7e7cfce9
     *
     * @return the underlying logback Logger
     */
    public org.slf4j.Logger delegate() {
        return delegate;
    }

    /**
     * {@inheritDoc}
     *
     * It checks if the given message is new and then triggers the output.
     *
     * @param message info message that shall get printed
     */
    @Override
    public IntervalLogger info(String message) {
        Message newMessage = new InfoMessage(message);

        if (!newMessage.equals(lastReceivedMessage)) {
            lastReceivedMessage = newMessage;

            triggerOutput();
        }

        return this;
    }

    /**
     * {@inheritDoc}
     *
     * It checks if the given message is new and then triggers the output.
     */
    @Override
    public IntervalLogger debug(String message) {
        Message newMessage = new DebugMessage(message);

        if (!newMessage.equals(lastReceivedMessage)) {
            lastReceivedMessage = newMessage;

            triggerOutput();
        }

        return this;
    }

    /**
     * {@inheritDoc}
     *
     * It checks if the given message is new and then triggers the output.
     *
     * Error messages will always get dumped immediately instead of scheduling their output. Since error messages are
     * usually a sign of some misbehaviour of the node we want to be able to see them when they appear (to be able to
     * track down bugs more easily).
     */
    @Override
    public IntervalLogger error(String message) {
        return error(message, null);
    }

    /**
     * {@inheritDoc}
     *
     * It checks if the given message is new and then triggers the output.
     *
     * Error messages will always get dumped immediately instead of scheduling their output. Since error messages are
     * usually a sign of some misbehaviour of the node we want to be able to see them when they appear (to be able to
     * track down bugs more easily).
     */
    @Override
    public IntervalLogger error(String message, Throwable cause) {
        Message newMessage = new ErrorMessage(message, cause);

        if (!newMessage.equals(lastReceivedMessage)) {
            lastReceivedMessage = newMessage;

            triggerOutput(true);
        }

        return this;
    }

    /**
     * {@inheritDoc}
     */
    @Override
    public boolean getEnabled() {
        return enabled;
    }

    /**
     * {@inheritDoc}
     */
    @Override
    public IntervalLogger setEnabled(boolean enabled) {
        this.enabled = enabled;

        return this;
    }

    /**
     * Does the same as {@link #triggerOutput(boolean)} but defaults to letting the logger decide when to print the
     * message.
     */
    public void triggerOutput() {
        triggerOutput(false);
    }

    /**
     * Triggers the output of the last received message.
     *
     * It either prints the message immediately (if enough time has passed since the last output or requested by the
     * caller) or schedules it for the next interval.
     *
     * @param printImmediately flag indicating if the messages should be scheduled or printed immediately
     */
    public void triggerOutput(boolean printImmediately) {
        if (lastReceivedMessage != null && (printImmediately ||
                System.currentTimeMillis() - lastLogTime >= logInterval)) {

            lastReceivedMessage.output();
        } else {
            scheduleOutput();
        }
    }

    /**
     * This method schedules the output of the last received message by spawning a {@link Thread} that will print the
     * new message after the given timeout.
     *
     * When creating the {@link Thread} it copies its name so the output is "transparent" to the user and the effect
     * is the same as dumping the message manually through the {@link org.slf4j.Logger} object itself.
     */
    private void scheduleOutput() {
        if (outputScheduled.compareAndSet(false, true)) {
            String currentThreadName = Thread.currentThread().getName();

            scheduledJob = outputScheduler.schedule(() -> {
                Thread.currentThread().setName(currentThreadName);

                triggerOutput(true);
            }, Math.max(logInterval - (System.currentTimeMillis() - lastLogTime), 1), TimeUnit.MILLISECONDS);
        }
    }

    /**
     * Represents the basic logic that is shared by all message types that are supported by this logger.
     */
    private abstract class Message {
        /**
         * Holds the message that shall get printed.
         */
        protected final String message;

        /**
         * Creates a message that gets managed by this logger.
         *
         * It simply stores the provided message in the internal property.
         *
         * @param message message that shall get printed
         */
        public Message(String message) {
            this.message = message;
        }

        /**
         * This method triggers the output of the given message.
         *
         * It first cancels any scheduled job because the latest provided message will be printed by this call already
         * and then triggers the printing of the message through the instance specific {@link #print()} method.
         *
         * We only print the message if the same method was not printed already, before.
         */
        public void output() {
            if (scheduledJob != null) {
                scheduledJob.cancel(true);
            }

            if (!this.equals(lastPrintedMessage)) {
                if (enabled) {
                    print();
                }

                lastPrintedMessage = this;
                lastLogTime = System.currentTimeMillis();
            }

            outputScheduled.set(false);
        }

        /**
         * This method allows us to use the Messages in HashMaps and other collections that use the hashCode method to
         * identify objects. Even tho this is not actively used we anyway want to implement it to be on the safe side
         * if we ever implement something like this.
         *
         * @return a unique int identifier that can be used to address equal objects
         */
        @Override
        public int hashCode() {
            return Objects.hash(getClass(), message);
        }

        /**
         * This method allows us to compare different {@link Message}s for equality and check if we have received or
         * processed the same {@link Message} already.
         *
         * @param obj object that shall be compared to this instance
         * @return true if it represents the same message or false otherwise
         */
        @Override
        public boolean equals(Object obj) {
            if (obj == this) {
                return true;
            }

            if (obj == null || !getClass().equals(obj.getClass())) {
                return false;
            }

            return Objects.equals(message, ((Message) obj).message);
        }

        /**
         * This method handles the actual output of messages through the {@link org.slf4j.Logger} instance.
         *
         * It first checks if the message that shall get printed differs from the last message that was printed and then
         * issues the output of the message. After printing the message, it updates the internal variables to handle the
         * next message accordingly.
         */
        protected abstract void print();
    }

    /**
     * Represents a message for the "info logging level".
     */
    private class InfoMessage extends Message {
        /**
         * Creates a message that gets dumped of the "info logging level".
         *
         * @param message message that shall get printed
         */
        public InfoMessage(String message) {
            super(message);
        }

        /**
         * {@inheritDoc}
         */
        @Override
        protected void print() {
            delegate().info(message);
        }
    }

    /**
     * Represents a message for the "debug logging level".
     */
    private class DebugMessage extends Message {
        /**
         * Creates a message that gets dumped of the "debug logging level".
         *
         * @param message message that shall get printed
         */
        public DebugMessage(String message) {
            super(message);
        }

        /**
         * {@inheritDoc}
         */
        @Override
        protected void print() {
            delegate().debug(message);
        }
    }

    /**
     * Represents a message for the "error logging level".
     */
    private class ErrorMessage extends Message {
        /**
         * Holds the cause of the error message.
         */
        private final Throwable cause;

        /**
         * Creates a message that gets dumped of the "error logging level".
         *
         * @param message message that shall get printed
         * @param cause exception object that caused the error to happen (will be printed with the complete stacktrace)
         */
        public ErrorMessage(String message, Throwable cause) {
            super(message);

            this.cause = cause;
        }

        /**
         * {@inheritDoc}
         */
        @Override
        public int hashCode() {
            return Objects.hash(getClass(), message, cause);
        }

        /**
         * {@inheritDoc}
         */
        @Override
        public boolean equals(Object obj) {
            return super.equals(obj) && cause == ((ErrorMessage) obj).cause;
        }

        /**
         * {@inheritDoc}
         *
         * It also includes a stack trace of the cause of the error if it was provided when creating this instance.
         */
        @Override
        protected void print() {
            if (cause == null) {
                delegate().error(message);
            } else {
                delegate().error(message, cause);
            }
        }
    }
}<|MERGE_RESOLUTION|>--- conflicted
+++ resolved
@@ -115,13 +115,8 @@
     /**
      * This method returns the underlying logback Logger.<br />
      * <br />
-<<<<<<< HEAD
-     * It can be used to issue log entries directly to the underlying logger without disturbing the remaining logic.
-     * This allows us to use only 1 Logger
-=======
      * It can be used to issue log entries directly to the underlying logger without interfering with the logic of this
      * class.<br />
->>>>>>> 7e7cfce9
      *
      * @return the underlying logback Logger
      */
