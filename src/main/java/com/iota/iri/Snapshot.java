--- conflicted
+++ resolved
@@ -1,10 +1,6 @@
 package com.iota.iri;
 
-<<<<<<< HEAD
-import com.iota.iri.conf.Configuration;
-=======
 import com.iota.iri.conf.SnapshotConfig;
->>>>>>> 8d32b7c7
 import com.iota.iri.controllers.TransactionViewModel;
 import com.iota.iri.model.Hash;
 import com.iota.iri.utils.IotaIOUtils;
@@ -32,16 +28,7 @@
     public final ReadWriteLock rwlock = new ReentrantReadWriteLock();
 
 
-<<<<<<< HEAD
-    public static Snapshot init(Configuration configuration) throws IOException {
-        // read the config vars for the built in snapshot files
-        boolean testnet = configuration.booling(Configuration.DefaultConfSettings.TESTNET);
-        String snapshotPath = configuration.string(Configuration.DefaultConfSettings.SNAPSHOT_FILE);
-        String snapshotSigPath = configuration.string(Configuration.DefaultConfSettings.SNAPSHOT_SIGNATURE_FILE);
-
-=======
     public static Snapshot init(SnapshotConfig config) throws IOException {
->>>>>>> 8d32b7c7
         //This is not thread-safe (and it is ok)
         if (initialSnapshot == null) {
             String snapshotFile = config.getSnapshotFile();
@@ -49,13 +36,9 @@
                     SNAPSHOT_PUBKEY, SNAPSHOT_PUBKEY_DEPTH, SNAPSHOT_INDEX)) {
                 throw new RuntimeException("Snapshot signature failed.");
             }
-<<<<<<< HEAD
-            Map<Hash, Long> initialState = initInitialState(snapshotPath);
-            initialSnapshot = new Snapshot(initialState, testnet ? 0 : configuration.integer(Configuration.DefaultConfSettings.MILESTONE_START_INDEX));
-=======
+
             Map<Hash, Long> initialState = initInitialState(snapshotFile);
-            initialSnapshot = new Snapshot(initialState, 0);
->>>>>>> 8d32b7c7
+            initialSnapshot = new Snapshot(initialState, config.isTestnet() ? 0 : config.getMilestoneStartIndex());
             checkStateHasCorrectSupply(initialState);
             checkInitialSnapshotIsConsistent(initialState);
         }
