--- conflicted
+++ resolved
@@ -1,5 +1,6 @@
 package com.iota.iri;
 
+import com.iota.iri.conf.SnapshotConfig;
 import com.iota.iri.controllers.TransactionViewModel;
 import com.iota.iri.model.Hash;
 import org.slf4j.Logger;
@@ -26,25 +27,18 @@
     public final ReadWriteLock rwlock = new ReentrantReadWriteLock();
 
 
-    public static Snapshot init(String snapshotPath, String snapshotSigPath, boolean testnet) throws IOException {
+    public static Snapshot init(SnapshotConfig config) throws IOException {
         //This is not thread-safe (and it is ok)
         if (initialSnapshot == null) {
-<<<<<<< HEAD
-            if (!testnet && !SignedFiles.isFileSignatureValid(snapshotPath, snapshotSigPath, SNAPSHOT_PUBKEY,
-                    SNAPSHOT_PUBKEY_DEPTH, SNAPSHOT_INDEX)) {
-                throw new RuntimeException("Snapshot signature failed.");
-=======
             String snapshotFile = config.getSnapshotFile();
             if (!config.isTestnet() && !SignedFiles.isFileSignatureValid(snapshotFile, config.getSnapshotSignatureFile(),
                     SNAPSHOT_PUBKEY, SNAPSHOT_PUBKEY_DEPTH, SNAPSHOT_INDEX)) {
                 throw new IllegalStateException("Snapshot signature failed.");
->>>>>>> d066130a
             }
-            Map<Hash, Long> initialState = initInitialState(snapshotPath);
+            Map<Hash, Long> initialState = initInitialState(snapshotFile);
             initialSnapshot = new Snapshot(initialState, 0);
             checkStateHasCorrectSupply(initialState);
             checkInitialSnapshotIsConsistent(initialState);
-
         }
         return initialSnapshot;
     }
