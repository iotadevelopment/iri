package com.iota.iri.conf;

import com.beust.jcommander.JCommander;
import com.beust.jcommander.Parameter;
import com.beust.jcommander.ParameterException;
import com.fasterxml.jackson.annotation.JsonIgnore;
import com.fasterxml.jackson.annotation.JsonProperty;
import com.iota.iri.IRI;
import com.iota.iri.utils.IotaUtils;
import org.apache.commons.lang3.ArrayUtils;

import java.util.ArrayList;
import java.util.List;

/*
  Note: the fields in this class are being deserialized from Jackson so they must follow Java Bean convention.
  Meaning that every field must have a getter that is prefixed with `get` unless it is a boolean and then it should be
  prefixed with `is`.
 */
public abstract class BaseIotaConfig implements IotaConfig {

    protected static final String SPLIT_STRING_TO_LIST_REGEX = ",| ";

    private boolean help;

    //API
    protected int port = Defaults.API_PORT;
    protected String apiHost = Defaults.API_HOST;
    protected List<String> remoteLimitApi = Defaults.REMOTE_LIMIT_API;
    protected int maxFindTransactions = Defaults.MAX_FIND_TRANSACTIONS;
    protected int maxRequestsList = Defaults.MAX_REQUESTS_LIST;
    protected int maxGetTrytes = Defaults.MAX_GET_TRYTES;
    protected int maxBodyLength = Defaults.MAX_BODY_LENGTH;
    protected String remoteAuth = Defaults.REMOTE_AUTH;
    //We don't have a REMOTE config but we have a remote flag. We must add a field for JCommander
    private boolean remote;


    //Network
    protected int udpReceiverPort = Defaults.UDP_RECEIVER_PORT;
    protected int tcpReceiverPort = Defaults.TCP_RECEIVER_PORT;
    protected double pRemoveRequest = Defaults.P_REMOVE_REQUEST;
    protected double pDropCacheEntry = Defaults.P_DROP_CACHE_ENTRY;
    protected int sendLimit = Defaults.SEND_LIMIT;
    protected int maxPeers = Defaults.MAX_PEERS;
    protected boolean dnsRefresherEnabled = Defaults.DNS_REFRESHER_ENABLED;
    protected boolean dnsResolutionEnabled = Defaults.DNS_RESOLUTION_ENABLED;
    protected List<String> neighbors = new ArrayList<>();

    //IXI
    protected String ixiDir = Defaults.IXI_DIR;

    //DB
    protected String dbPath = Defaults.DB_PATH;
    protected String dbLogPath = Defaults.DB_LOG_PATH;
    protected int dbCacheSize = Defaults.DB_CACHE_SIZE; //KB
    protected String mainDb = Defaults.ROCKS_DB;
    protected boolean export = Defaults.EXPORT;
    protected boolean revalidate = Defaults.REVALIDATE;
    protected boolean rescanDb = Defaults.RESCAN_DB;

    //Protocol
    protected double pReplyRandomTip = Defaults.P_REPLY_RANDOM_TIP;
    protected double pDropTransaction = Defaults.P_DROP_TRANSACTION;
    protected double pSelectMilestoneChild = Defaults.P_SELECT_MILESTONE_CHILD;
    protected double pSendMilestone = Defaults.P_SEND_MILESTONE;
    protected double pPropagateRequest = Defaults.P_PROPAGATE_REQUEST;

    //ZMQ
    protected boolean zmqEnabled = Defaults.ZMQ_ENABLED;
    protected int zmqPort = Defaults.ZMQ_PORT;
    protected int zmqThreads = Defaults.ZMQ_THREADS;
    protected String zmqIpc = Defaults.ZMQ_IPC;
    protected int qSizeNode = Defaults.QUEUE_SIZE;
    protected int cacheSizeBytes = Defaults.CACHE_SIZE_BYTES;


    //Tip Selection
    protected int maxDepth = Defaults.MAX_DEPTH;
    protected double alpha = Defaults.ALPHA;
    private int maxAnalyzedTransactions = Defaults.MAX_ANALYZED_TXS;

    //Snapshot
    protected boolean localSnapshotsEnabled = Defaults.LOCAL_SNAPSHOTS_ENABLED;
    protected boolean localSnapshotsPruningEnabled = Defaults.LOCAL_SNAPSHOTS_PRUNING_ENABLED;
    protected int localSnapshotsPruningDelay = Defaults.LOCAL_SNAPSHOTS_PRUNING_DELAY;
    protected int localSnapshotsIntervalSynced = Defaults.LOCAL_SNAPSHOTS_INTERVAL_SYNCED;
    protected int localSnapshotsIntervalUnsynced = Defaults.LOCAL_SNAPSHOTS_INTERVAL_UNSYNCED;
    protected int localSnapshotsDepth = Defaults.LOCAL_SNAPSHOTS_DEPTH;
    protected String localSnapshotsBasePath = Defaults.LOCAL_SNAPSHOTS_BASE_PATH;

    public BaseIotaConfig() {
        //empty constructor
    }

    @Override
    public JCommander parseConfigFromArgs(String[] args) throws ParameterException {
        //One can invoke help via INI file (feature/bug) so we always create JCommander even if args is empty
        JCommander jCommander = JCommander.newBuilder()
                .addObject(this)
                //This is in order to enable the `--conf` and `--testnet` option
                .acceptUnknownOptions(true)
                .allowParameterOverwriting(true)
                //This is the first line of JCommander Usage
                .programName("java -jar iri-" + IRI.VERSION + ".jar")
                .build();
        if (ArrayUtils.isNotEmpty(args)) {
            jCommander.parse(args);
        }
        return jCommander;
    }

    @Override
    public boolean isHelp() {
        return help;
    }

    @JsonProperty
    @Parameter(names = {"--help", "-h"} , help = true, hidden = true)
    public void setHelp(boolean help) {
        this.help = help;
    }

    @Override
    public int getPort() {
        return port;
    }

    @JsonProperty
    @Parameter(names = {"--port", "-p"}, description = APIConfig.Descriptions.PORT)
    public void setPort(int port) {
        this.port = port;
    }

    @Override
    public String getApiHost() {
        return apiHost;
    }

    @JsonProperty
    @Parameter(names = {"--api-host"}, description = APIConfig.Descriptions.API_HOST)
    protected void setApiHost(String apiHost) {
        this.apiHost = apiHost;
    }

    @JsonIgnore
    @Parameter(names = {"--remote"}, description = APIConfig.Descriptions.REMOTE)
    protected void setRemote(boolean remote) {
        this.apiHost = "0.0.0.0";
    }

    @Override
    public List<String> getRemoteLimitApi() {
        return remoteLimitApi;
    }

    @JsonProperty
    @Parameter(names = {"--remote-limit-api"}, description = APIConfig.Descriptions.REMOTE_LIMIT_API)
    protected void setRemoteLimitApi(String remoteLimitApi) {
        this.remoteLimitApi = IotaUtils.splitStringToImmutableList(remoteLimitApi, SPLIT_STRING_TO_LIST_REGEX);
    }

    @Override
    public int getMaxFindTransactions() {
        return maxFindTransactions;
    }

    @JsonProperty
    @Parameter(names = {"--max-find-transactions"}, description = APIConfig.Descriptions.MAX_FIND_TRANSACTIONS)
    protected void setMaxFindTransactions(int maxFindTransactions) {
        this.maxFindTransactions = maxFindTransactions;
    }

    @Override
    public int getMaxRequestsList() {
        return maxRequestsList;
    }

    @JsonProperty
    @Parameter(names = {"--max-requests-list"}, description = APIConfig.Descriptions.MAX_REQUESTS_LIST)
    protected void setMaxRequestsList(int maxRequestsList) {
        this.maxRequestsList = maxRequestsList;
    }

    @Override
    public int getMaxGetTrytes() {
        return maxGetTrytes;
    }

    @JsonProperty
    @Parameter(names = {"--max-get-trytes"}, description = APIConfig.Descriptions.MAX_GET_TRYTES)
    protected void setMaxGetTrytes(int maxGetTrytes) {
        this.maxGetTrytes = maxGetTrytes;
    }

    @Override
    public int getMaxBodyLength() {
        return maxBodyLength;
    }

    @JsonProperty
    @Parameter(names = {"--max-body-length"}, description = APIConfig.Descriptions.MAX_BODY_LENGTH)
    protected void setMaxBodyLength(int maxBodyLength) {
        this.maxBodyLength = maxBodyLength;
    }

    @Override
    public String getRemoteAuth() {
        return remoteAuth;
    }

    @JsonProperty
    @Parameter(names = {"--remote-auth"}, description = APIConfig.Descriptions.REMOTE_AUTH)
    protected void setRemoteAuth(String remoteAuth) {
        this.remoteAuth = remoteAuth;
    }

    @Override
    public int getUdpReceiverPort() {
        return udpReceiverPort;
    }

    @JsonProperty
    @Parameter(names = {"-u", "--udp-receiver-port"}, description = NetworkConfig.Descriptions.UDP_RECEIVER_PORT)
    public void setUdpReceiverPort(int udpReceiverPort) {
        this.udpReceiverPort = udpReceiverPort;
    }

    @Override
    public int getTcpReceiverPort() {
        return tcpReceiverPort;
    }

    @JsonProperty
    @Parameter(names = {"-t", "--tcp-receiver-port"}, description = NetworkConfig.Descriptions.TCP_RECEIVER_PORT)
    protected void setTcpReceiverPort(int tcpReceiverPort) {
        this.tcpReceiverPort = tcpReceiverPort;
    }

    @Override
    public double getpRemoveRequest() {
        return pRemoveRequest;
    }

    @JsonProperty
    @Parameter(names = {"--p-remove-request"}, description = NetworkConfig.Descriptions.P_REMOVE_REQUEST)
    protected void setpRemoveRequest(double pRemoveRequest) {
        this.pRemoveRequest = pRemoveRequest;
    }

    @Override
    public int getSendLimit() {
        return sendLimit;
    }

    @JsonProperty
    @Parameter(names = {"--send-limit"}, description = NetworkConfig.Descriptions.SEND_LIMIT)
    protected void setSendLimit(int sendLimit) {
        this.sendLimit = sendLimit;
    }

    @Override
    public int getMaxPeers() {
        return maxPeers;
    }

    @JsonProperty
    @Parameter(names = {"--max-peers"}, description = NetworkConfig.Descriptions.MAX_PEERS)
    protected void setMaxPeers(int maxPeers) {
        this.maxPeers = maxPeers;
    }

    @Override
    public boolean isDnsRefresherEnabled() {
        return dnsRefresherEnabled;
    }

    @JsonProperty
    @Parameter(names = {"--dns-refresher"}, description = NetworkConfig.Descriptions.DNS_REFRESHER_ENABLED, arity = 1)
    protected void setDnsRefresherEnabled(boolean dnsRefresherEnabled) {
        this.dnsRefresherEnabled = dnsRefresherEnabled;
    }

    @Override
    public boolean isDnsResolutionEnabled() {
        return dnsResolutionEnabled;
    }

    @JsonProperty
    @Parameter(names = {"--dns-resolution"}, description = NetworkConfig.Descriptions.DNS_RESOLUTION_ENABLED, arity = 1)
    protected void setDnsResolutionEnabled(boolean dnsResolutionEnabled) {
        this.dnsResolutionEnabled = dnsResolutionEnabled;
    }

    @Override
    public List<String> getNeighbors() {
        return neighbors;
    }

    @JsonProperty
    @Parameter(names = {"-n", "--neighbors"}, description = NetworkConfig.Descriptions.NEIGHBORS)
    protected void setNeighbors(String neighbors) {
        this.neighbors = IotaUtils.splitStringToImmutableList(neighbors, SPLIT_STRING_TO_LIST_REGEX);
    }

    @Override
    public String getIxiDir() {
        return ixiDir;
    }

    @JsonProperty
    @Parameter(names = {"--ixi-dir"}, description = IXIConfig.Descriptions.IXI_DIR)
    protected void setIxiDir(String ixiDir) {
        this.ixiDir = ixiDir;
    }

    @Override
    public String getDbPath() {
        return dbPath;
    }

    @JsonProperty
    @Parameter(names = {"--db-path"}, description = DbConfig.Descriptions.DB_PATH)
    protected void setDbPath(String dbPath) {
        this.dbPath = dbPath;
    }

    @Override
    public String getDbLogPath() {
        return dbLogPath;
    }

    @JsonProperty
    @Parameter(names = {"--db-log-path"}, description = DbConfig.Descriptions.DB_LOG_PATH)
    protected void setDbLogPath(String dbLogPath) {
        this.dbLogPath = dbLogPath;
    }

    @Override
    public int getDbCacheSize() {
        return dbCacheSize;
    }

    @JsonProperty
    @Parameter(names = {"--db-cache-size"}, description = DbConfig.Descriptions.DB_CACHE_SIZE)
    protected void setDbCacheSize(int dbCacheSize) {
        this.dbCacheSize = dbCacheSize;
    }

    @Override
    public String getMainDb() {
        return mainDb;
    }

    @JsonProperty
    @Parameter(names = {"--db"}, description = DbConfig.Descriptions.MAIN_DB)
    protected void setMainDb(String mainDb) {
        this.mainDb = mainDb;
    }

    @Override
    public boolean isExport() {
        return export;
    }


    @JsonProperty
    @Parameter(names = {"--export"}, description = DbConfig.Descriptions.EXPORT)
    protected void setExport(boolean export) {
        this.export = export;
    }

    @Override
    public boolean isRevalidate() {
        return revalidate;
    }

    @JsonProperty
    @Parameter(names = {"--revalidate"}, description = DbConfig.Descriptions.REVALIDATE)
    protected void setRevalidate(boolean revalidate) {
        this.revalidate = revalidate;
    }

    @Override
    public boolean isRescanDb() {
        return rescanDb;
    }

    @JsonProperty
    @Parameter(names = {"--rescan"}, description = DbConfig.Descriptions.RESCAN_DB)
    protected void setRescanDb(boolean rescanDb) {
        this.rescanDb = rescanDb;
    }

    @Override
    public int getMwm() {
        return Defaults.MWM;
    }

    @Override
    public int getTransactionPacketSize() {
        return Defaults.PACKET_SIZE;
    }

    @Override
    public int getRequestHashSize() {
        return Defaults.REQ_HASH_SIZE;
    }

    @Override
    public double getpReplyRandomTip() {
        return pReplyRandomTip;
    }

    @JsonProperty
    @Parameter(names = {"--p-reply-random"}, description = ProtocolConfig.Descriptions.P_REPLY_RANDOM_TIP)
    protected void setpReplyRandomTip(double pReplyRandomTip) {
        this.pReplyRandomTip = pReplyRandomTip;
    }

    @Override
    public double getpDropTransaction() {
        return pDropTransaction;
    }

    @JsonProperty
    @Parameter(names = {"--p-drop-transaction"}, description = ProtocolConfig.Descriptions.P_DROP_TRANSACTION)
    protected void setpDropTransaction(double pDropTransaction) {
        this.pDropTransaction = pDropTransaction;
    }

    @Override
    public double getpSelectMilestoneChild() {
        return pSelectMilestoneChild;
    }

    @JsonProperty
    @Parameter(names = {"--p-select-milestone"}, description = ProtocolConfig.Descriptions.P_SELECT_MILESTONE)
    protected void setpSelectMilestoneChild(double pSelectMilestoneChild) {
        this.pSelectMilestoneChild = pSelectMilestoneChild;
    }

    @Override
    public double getpSendMilestone() {
        return pSendMilestone;
    }

    @JsonProperty
    @Parameter(names = {"--p-send-milestone"}, description = ProtocolConfig.Descriptions.P_SEND_MILESTONE)
    protected void setpSendMilestone(double pSendMilestone) {
        this.pSendMilestone = pSendMilestone;
    }

    @Override
    public double getpPropagateRequest() {
        return pPropagateRequest;
    }

    @JsonProperty
    @Parameter(names = {"--p-propagate-request"}, description = ProtocolConfig.Descriptions.P_PROPAGATE_REQUEST)
    protected void setpPropagateRequest(double pPropagateRequest) {
        this.pPropagateRequest = pPropagateRequest;
    }

    @Override
    public boolean getLocalSnapshotsEnabled() {
        return this.localSnapshotsEnabled;
    }

    @JsonProperty
    @Parameter(names = {"--local-snapshots-enabled"}, description = SnapshotConfig.Descriptions.LOCAL_SNAPSHOTS_ENABLED)
    protected void setLocalSnapshotsEnabled(boolean localSnapshotsEnabled) {
        this.localSnapshotsEnabled = localSnapshotsEnabled;
    }

    @Override
    public boolean getLocalSnapshotsPruningEnabled() {
        return this.localSnapshotsPruningEnabled;
    }

    @JsonProperty
    @Parameter(names = {"--local-snapshots-pruning-enabled"}, description = SnapshotConfig.Descriptions.LOCAL_SNAPSHOTS_PRUNING_ENABLED)
    protected void setLocalSnapshotsPruningEnabled(boolean localSnapshotsPruningEnabled) {
        this.localSnapshotsPruningEnabled = localSnapshotsPruningEnabled;
    }

    @Override
    public int getLocalSnapshotsPruningDelay() {
        return this.localSnapshotsPruningDelay;
    }

    @JsonProperty
    @Parameter(names = {"--local-snapshots-pruning-delay"}, description = SnapshotConfig.Descriptions.LOCAL_SNAPSHOTS_PRUNING_DELAY)
    protected void setLocalSnapshotsPruningDelay(int localSnapshotsPruningDelay) {
        this.localSnapshotsPruningDelay = localSnapshotsPruningDelay;
    }

    @Override
    public int getLocalSnapshotsIntervalSynced() {
        return this.localSnapshotsIntervalSynced;
    }

    @JsonProperty
    @Parameter(names = {"--local-snapshots-interval-synced"}, description = SnapshotConfig.Descriptions.LOCAL_SNAPSHOTS_INTERVAL_SYNCED)
    protected void setLocalSnapshotsIntervalSynced(int localSnapshotsIntervalSynced) {
        this.localSnapshotsIntervalSynced = localSnapshotsIntervalSynced;
    }

    @Override
    public int getLocalSnapshotsIntervalUnsynced() {
        return this.localSnapshotsIntervalUnsynced;
    }

    @JsonProperty
    @Parameter(names = {"--local-snapshots-interval-unsynced"}, description = SnapshotConfig.Descriptions.LOCAL_SNAPSHOTS_INTERVAL_UNSYNCED)
    protected void setLocalSnapshotsIntervalUnsynced(int localSnapshotsIntervalUnsynced) {
        this.localSnapshotsIntervalUnsynced = localSnapshotsIntervalUnsynced;
    }

    @Override
    public int getLocalSnapshotsDepth() {
        return this.localSnapshotsDepth;
    }

    @JsonProperty
    @Parameter(names = {"--local-snapshots-depth"}, description = SnapshotConfig.Descriptions.LOCAL_SNAPSHOTS_DEPTH)
    protected void setLocalSnapshotsDepth(int localSnapshotsDepth) {
        this.localSnapshotsDepth = localSnapshotsDepth;
    }

    @Override
    public String getLocalSnapshotsBasePath() {
        return this.localSnapshotsBasePath;
    }

    @JsonProperty
    @Parameter(names = {"--local-snapshots-base-path"}, description = SnapshotConfig.Descriptions.LOCAL_SNAPSHOTS_BASE_PATH)
    protected void setLocalSnapshotsBasePath(String localSnapshotsBasePath) {
        this.localSnapshotsBasePath = localSnapshotsBasePath;
    }

    @Override
    public long getSnapshotTime() {
        return Defaults.GLOBAL_SNAPSHOT_TIME;
    }

    @Override
    public String getSnapshotFile() {
        return Defaults.SNAPSHOT_FILE;
    }

    @Override
    public String getSnapshotSignatureFile() {
        return Defaults.SNAPSHOT_SIG_FILE;
    }

    @Override
    public String getPreviousEpochSpentAddressesFiles() {
        return Defaults.PREVIOUS_EPOCHS_SPENT_ADDRESSES_TXT;
    }

    @Override
    public int getMilestoneStartIndex() {
        return Defaults.MILESTONE_START_INDEX;
    }

    @Override
    public int getNumberOfKeysInMilestone() {
        return Defaults.NUM_KEYS_IN_MILESTONE;
    }

    @Override
    public boolean isZmqEnabled() {
        return zmqEnabled;
    }

    @JsonProperty
    @Parameter(names = "--zmq-enabled", description = ZMQConfig.Descriptions.ZMQ_ENABLED)
    protected void setZmqEnabled(boolean zmqEnabled) {
        this.zmqEnabled = zmqEnabled;
    }

    @Override
    public int getZmqPort() {
        return zmqPort;
    }

    @JsonProperty
    @Parameter(names = "--zmq-port", description = ZMQConfig.Descriptions.ZMQ_PORT)
    protected void setZmqPort(int zmqPort) {
        this.zmqPort = zmqPort;
    }

    @Override
    public int getZmqThreads() {
        return zmqThreads;
    }

    @JsonProperty
    @Parameter(names = "--zmq-threads", description = ZMQConfig.Descriptions.ZMQ_PORT)
    protected void setZmqThreads(int zmqThreads) {
        this.zmqThreads = zmqThreads;
    }

    @Override
    public String getZmqIpc() {
        return zmqIpc;
    }

    @JsonProperty
    @Parameter(names = "--zmq-ipc", description = ZMQConfig.Descriptions.ZMQ_IPC)
    protected void setZmqIpc(String zmqIpc) {
        this.zmqIpc = zmqIpc;
    }

    @Override
    public int getqSizeNode() {
        return qSizeNode;
    }

    @JsonProperty
    @Parameter(names = "--queue-size", description = NetworkConfig.Descriptions.Q_SIZE_NODE)
    protected void setqSizeNode(int qSizeNode) {
        this.qSizeNode = qSizeNode;
    }

    @Override
    public double getpDropCacheEntry() {
        return pDropCacheEntry;
    }

    @JsonProperty
    @Parameter(names = "--p-drop-cache", description = NetworkConfig.Descriptions.P_DROP_CACHE_ENTRY)
    protected void setpDropCacheEntry(double pDropCacheEntry) {
        this.pDropCacheEntry = pDropCacheEntry;
    }

    @Override
    public int getCacheSizeBytes() {
        return cacheSizeBytes;
    }

    @JsonProperty
    @Parameter(names = "--cache-size", description = NetworkConfig.Descriptions.CACHE_SIZE_BYTES)
    protected void setCacheSizeBytes(int cacheSizeBytes) {
        this.cacheSizeBytes = cacheSizeBytes;
    }

    @Override
    public String getCoordinator() {
        return Defaults.COORDINATOR_ADDRESS;
    }

    @Override
    public boolean isDontValidateTestnetMilestoneSig() {
        return false;
    }

    @Override
    public int getMaxDepth() {
        return maxDepth;
    }

    @JsonProperty
    @Parameter(names = "--max-depth", description = TipSelConfig.Descriptions.MAX_DEPTH)
    protected void setMaxDepth(int maxDepth) {
        this.maxDepth = maxDepth;
    }

    @Override
    public double getAlpha() {
        return alpha;
    }

    @JsonProperty("TIPSELECTION_ALPHA")
    @Parameter(names = "--alpha", description = TipSelConfig.Descriptions.ALPHA)
    protected void setAlpha(double alpha) {
        this.alpha = alpha;
    }

    @Override
    public int getBelowMaxDepthTransactionLimit() {
        return maxAnalyzedTransactions;
    }

    @JsonProperty
    @Parameter(names = "--max-analyzed-transactions", description = TipSelConfig.Descriptions.BELOW_MAX_DEPTH_TRANSACTION_LIMIT)
    protected void setBelowMaxDepthTransactionLimit(int maxAnalyzedTransactions) {
        this.maxAnalyzedTransactions = maxAnalyzedTransactions;
    }

    public interface Defaults {
        //API
        int API_PORT = 14265;
        String API_HOST = "localhost";
        List<String> REMOTE_LIMIT_API = IotaUtils.createImmutableList("addNeighbors", "getNeighbors", "removeNeighbors", "attachToTangle", "interruptAttachingToTangle");
        int MAX_FIND_TRANSACTIONS = 100_000;
        int MAX_REQUESTS_LIST = 1_000;
        int MAX_GET_TRYTES = 10_000;
        int MAX_BODY_LENGTH = 1_000_000;
        String REMOTE_AUTH = "";

        //Network
        int UDP_RECEIVER_PORT = 14600;
        int TCP_RECEIVER_PORT = 15600;
        double P_REMOVE_REQUEST = 0.01d;
        int SEND_LIMIT = -1;
        int MAX_PEERS = 0;
        boolean DNS_REFRESHER_ENABLED = true;
        boolean DNS_RESOLUTION_ENABLED = true;

        //ixi
        String IXI_DIR = "ixi";

        //DB
        String DB_PATH = "mainnetdb";
        String DB_LOG_PATH = "mainnet.log";
        int DB_CACHE_SIZE = 100_000;
        String ROCKS_DB = "rocksdb";
        boolean EXPORT = false;
        boolean REVALIDATE = false;
        boolean RESCAN_DB = false;

        //Protocol
        double P_REPLY_RANDOM_TIP = 0.66d;
        double P_DROP_TRANSACTION = 0d;
        double P_SELECT_MILESTONE_CHILD = 0.7d;
        double P_SEND_MILESTONE = 0.02d;
        double P_PROPAGATE_REQUEST = 0.01d;
        int MWM = 14;
        int PACKET_SIZE = 1650;
        int REQ_HASH_SIZE = 46;
        int QUEUE_SIZE = 1_000;
        double P_DROP_CACHE_ENTRY = 0.02d;
        int CACHE_SIZE_BYTES = 150_000;



        //Zmq
        int ZMQ_THREADS = 1;
        String ZMQ_IPC = "ipc://iri";
        boolean ZMQ_ENABLED = false;
        int ZMQ_PORT = 5556;

        //TipSel
        int MAX_DEPTH = 15;
        double ALPHA = 0.001d;

        //Coo
        String COORDINATOR_ADDRESS =
                "KPWCHICGJZXKE9GSUDXZYUAPLHAKAHYHDXNPHENTERYMMBQOPSQIDENXKLKCEYCPVTZQLEEJVYJZV9BWU";

        //Snapshot
        boolean LOCAL_SNAPSHOTS_ENABLED = true;
        boolean LOCAL_SNAPSHOTS_PRUNING_ENABLED = true;
        int LOCAL_SNAPSHOTS_PRUNING_DELAY = 50000;
        int LOCAL_SNAPSHOTS_INTERVAL_SYNCED = 10;
        int LOCAL_SNAPSHOTS_INTERVAL_UNSYNCED = 1000;
        String LOCAL_SNAPSHOTS_BASE_PATH = "mainnet";
        int LOCAL_SNAPSHOTS_DEPTH = 100;
        String SNAPSHOT_FILE = "/snapshotMainnet.txt";
        String SNAPSHOT_SIG_FILE = "/snapshotMainnet.sig";
        String PREVIOUS_EPOCHS_SPENT_ADDRESSES_TXT =
                "/previousEpochsSpentAddresses1.txt /previousEpochsSpentAddresses2.txt";
<<<<<<< HEAD
        long GLOBAL_SNAPSHOT_TIME = 1537203600;
        int MILESTONE_START_INDEX = 774_805;
=======
        String PREVIOUS_EPOCH_SPENT_ADDRESSES_SIG = "/previousEpochsSpentAddresses.sig";
        long GLOBAL_SNAPSHOT_TIME = 1517180400;
        int MILESTONE_START_INDEX = 590_000;
>>>>>>> 96cd1357
        int NUM_KEYS_IN_MILESTONE = 20;
        int MAX_ANALYZED_TXS = 20_000;
    }
}<|MERGE_RESOLUTION|>--- conflicted
+++ resolved
@@ -762,14 +762,9 @@
         String SNAPSHOT_SIG_FILE = "/snapshotMainnet.sig";
         String PREVIOUS_EPOCHS_SPENT_ADDRESSES_TXT =
                 "/previousEpochsSpentAddresses1.txt /previousEpochsSpentAddresses2.txt";
-<<<<<<< HEAD
-        long GLOBAL_SNAPSHOT_TIME = 1537203600;
-        int MILESTONE_START_INDEX = 774_805;
-=======
         String PREVIOUS_EPOCH_SPENT_ADDRESSES_SIG = "/previousEpochsSpentAddresses.sig";
         long GLOBAL_SNAPSHOT_TIME = 1517180400;
         int MILESTONE_START_INDEX = 590_000;
->>>>>>> 96cd1357
         int NUM_KEYS_IN_MILESTONE = 20;
         int MAX_ANALYZED_TXS = 20_000;
     }
