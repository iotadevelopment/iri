--- conflicted
+++ resolved
@@ -67,11 +67,7 @@
 
             while (!shuttingDown.get()) {
 
-<<<<<<< HEAD
-                if (((processed + dropped) % 50000 == 1)) {
-=======
                 if (((processed + dropped) % 50000 == 49999)) {
->>>>>>> 2723a648
                     log.info("Receiver thread processed/dropped ratio: "+processed+"/"+dropped);
                     processed = 0;
                     dropped = 0;
