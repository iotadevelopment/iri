--- conflicted
+++ resolved
@@ -265,17 +265,12 @@
             }
             if(solid) {
                 transactionViewModel.updateSolid(true);
-<<<<<<< HEAD
                 transactionViewModel.updateHeights(tangle, snapshotManager);
-                transactionViewModel.updateReferencedSnapshot(tangle, snapshotManager);
-=======
-                transactionViewModel.updateHeights(tangle);
 
                 if(milestone.analyzeMilestoneCandidate(transactionViewModel) == MilestoneTracker.Validity.VALID) {
                     // do some other milestone specific updates (check for latestSolidMilestone)
                 }
 
->>>>>>> 938678ea
                 return true;
             }
         }
