package com.iota.iri;

import com.iota.iri.conf.SnapshotConfig;
import com.iota.iri.controllers.TipsViewModel;
import com.iota.iri.controllers.TransactionViewModel;
import com.iota.iri.hash.Curl;
import com.iota.iri.hash.Sponge;
import com.iota.iri.hash.SpongeFactory;
import com.iota.iri.model.Hash;
import com.iota.iri.network.TransactionRequester;
import com.iota.iri.service.snapshot.SnapshotManager;
import com.iota.iri.storage.Tangle;
import com.iota.iri.zmq.MessageQ;
import org.slf4j.Logger;
import org.slf4j.LoggerFactory;

import java.util.*;
import java.util.concurrent.atomic.AtomicBoolean;
import java.util.concurrent.atomic.AtomicInteger;

import static com.iota.iri.controllers.TransactionViewModel.*;

/**
 * Created by paul on 4/17/17.
 */
public class TransactionValidator {
    private final Logger log = LoggerFactory.getLogger(TransactionValidator.class);
    private final Tangle tangle;
    private final SnapshotManager snapshotManager;
    private final TipsViewModel tipsViewModel;
    private final TransactionRequester transactionRequester;
    private int MIN_WEIGHT_MAGNITUDE = 81;
<<<<<<< HEAD
    private static long MAX_TIMESTAMP_FUTURE = 2 * 60 * 60;
    private static long MAX_TIMESTAMP_FUTURE_MS = MAX_TIMESTAMP_FUTURE * 1000;
=======
    private static long snapshotTimestamp;
    private static long snapshotTimestampMs;
    private static final long MAX_TIMESTAMP_FUTURE = 2 * 60 * 60;
    private static final long MAX_TIMESTAMP_FUTURE_MS = MAX_TIMESTAMP_FUTURE * 1000;
>>>>>>> b6c338e7

    protected MilestoneTracker milestone;
    private Thread newSolidThread;

    private final AtomicBoolean useFirst = new AtomicBoolean(true);
    private final AtomicBoolean shuttingDown = new AtomicBoolean(false);
    private final Object cascadeSync = new Object();
    private final Set<Hash> newSolidTransactionsOne = new LinkedHashSet<>();
    private final Set<Hash> newSolidTransactionsTwo = new LinkedHashSet<>();

    public TransactionValidator(Tangle tangle, SnapshotManager snapshotManager, TipsViewModel tipsViewModel, TransactionRequester transactionRequester) {
        this.tangle = tangle;
        this.snapshotManager = snapshotManager;
        this.tipsViewModel = tipsViewModel;
        this.transactionRequester = transactionRequester;
    }

    public void init(boolean testnet, int mwm, MilestoneTracker milestone) {
        this.milestone = milestone;

        setMwm(testnet, mwm);

        newSolidThread = new Thread(spawnSolidTransactionsPropagation(), "Solid TX cascader");
        newSolidThread.start();
    }

    void setMwm(boolean testnet, int mwm) {
        MIN_WEIGHT_MAGNITUDE = mwm;

        //lowest allowed MWM encoded in 46 bytes.
        if (!testnet){
            MIN_WEIGHT_MAGNITUDE = Math.max(MIN_WEIGHT_MAGNITUDE, 13);
        }
    }

    public void shutdown() throws InterruptedException {
        shuttingDown.set(true);
        newSolidThread.join();
    }

    public int getMinWeightMagnitude() {
        return MIN_WEIGHT_MAGNITUDE;
    }

    private boolean hasInvalidTimestamp(TransactionViewModel transactionViewModel) {
        // ignore invalid timestamps for transactions that where requested by our node while solidifying a milestone
        if(transactionRequester.containsMilestoneRequest(transactionViewModel.getHash())) {
            return false;
        }

        if (transactionViewModel.getAttachmentTimestamp() == 0) {
            return transactionViewModel.getTimestamp() < snapshotManager.getInitialSnapshot().getTimestamp() && !snapshotManager.getInitialSnapshot().isSolidEntryPoint(transactionViewModel.getHash())
                    || transactionViewModel.getTimestamp() > (System.currentTimeMillis() / 1000) + MAX_TIMESTAMP_FUTURE;
        }
        return transactionViewModel.getAttachmentTimestamp() < (snapshotManager.getInitialSnapshot().getTimestamp() * 1000L)
                || transactionViewModel.getAttachmentTimestamp() > System.currentTimeMillis() + MAX_TIMESTAMP_FUTURE_MS;
    }

    public void runValidation(TransactionViewModel transactionViewModel, final int minWeightMagnitude) {
        transactionViewModel.setMetadata();
        transactionViewModel.setAttachmentData();
        if(hasInvalidTimestamp(transactionViewModel)) {
            throw new StaleTimestampException("Invalid transaction timestamp.");
        }
        for (int i = VALUE_TRINARY_OFFSET + VALUE_USABLE_TRINARY_SIZE; i < VALUE_TRINARY_OFFSET + VALUE_TRINARY_SIZE; i++) {
            if (transactionViewModel.trits()[i] != 0) {
                throw new RuntimeException("Invalid transaction value");
            }
        }

        int weightMagnitude = transactionViewModel.weightMagnitude;
        if(weightMagnitude < minWeightMagnitude) {
            throw new RuntimeException("Invalid transaction hash");
        }

        if (transactionViewModel.value() != 0 && transactionViewModel.getAddressHash().trits()[Curl.HASH_LENGTH - 1] != 0) {
            throw new RuntimeException("Invalid transaction address");
        }
    }

    public TransactionViewModel validateTrits(final byte[] trits, int minWeightMagnitude) {
        TransactionViewModel transactionViewModel = new TransactionViewModel(trits, Hash.calculate(trits, 0, trits.length, SpongeFactory.create(SpongeFactory.Mode.CURLP81)));
        runValidation(transactionViewModel, minWeightMagnitude);
        return transactionViewModel;
    }

    public TransactionViewModel validateBytes(final byte[] bytes, int minWeightMagnitude) {
        return validateBytes(bytes, minWeightMagnitude, SpongeFactory.create(SpongeFactory.Mode.CURLP81));
    }

    public TransactionViewModel validateBytes(final byte[] bytes, int minWeightMagnitude, Sponge curl) {
        TransactionViewModel transactionViewModel = new TransactionViewModel(bytes, Hash.calculate(bytes, TransactionViewModel.TRINARY_SIZE, curl));
        runValidation(transactionViewModel, minWeightMagnitude);
        return transactionViewModel;
    }

    private final AtomicInteger nextSubSolidGroup = new AtomicInteger(1);

    public boolean checkSolidity(Hash hash, boolean milestone) throws Exception {
        return checkSolidity(hash, milestone, Integer.MAX_VALUE);
    }

    public boolean checkSolidity(Hash hash, boolean milestone, int maxProcessedTransactions) throws Exception {
        if(TransactionViewModel.fromHash(tangle, hash).isSolid()) {
            return true;
        }
        Set<Hash> analyzedHashes = new HashSet<>();
        snapshotManager.getInitialSnapshot().getSolidEntryPoints().keySet().forEach(solidEntryPointHash -> {
            analyzedHashes.add(solidEntryPointHash);
        });
        boolean solid = true;
        final Queue<Hash> nonAnalyzedTransactions = new LinkedList<>(Collections.singleton(hash));
        Hash hashPointer;
        while ((hashPointer = nonAnalyzedTransactions.poll()) != null) {
            if (analyzedHashes.add(hashPointer)) {
                if(analyzedHashes.size() >= maxProcessedTransactions) {
                    return false;
                }
                final TransactionViewModel transaction = TransactionViewModel.fromHash(tangle, hashPointer);
                if(!transaction.isSolid()) {
                    if (transaction.getType() == TransactionViewModel.PREFILLED_SLOT && !snapshotManager.getInitialSnapshot().isSolidEntryPoint(hashPointer)) {
                        transactionRequester.requestTransaction(hashPointer, milestone);
                        solid = false;
                        break;
                    } else {
                        if (solid) {
                            nonAnalyzedTransactions.offer(transaction.getTrunkTransactionHash());
                            nonAnalyzedTransactions.offer(transaction.getBranchTransactionHash());
                        }
                    }
                }
            }
        }
        if (solid) {
            TransactionViewModel.updateSolidTransactions(tangle, snapshotManager, analyzedHashes);
        }
        analyzedHashes.clear();
        return solid;
    }

    public void addSolidTransaction(Hash hash) {
        synchronized (cascadeSync) {
            if (useFirst.get()) {
                newSolidTransactionsOne.add(hash);
            } else {
                newSolidTransactionsTwo.add(hash);
            }
        }
    }

    private Runnable spawnSolidTransactionsPropagation() {
        return () -> {
            while(!shuttingDown.get()) {
                propagateSolidTransactions();
                try {
                    Thread.sleep(500);
                } catch (InterruptedException e) {
                    e.printStackTrace();
                }
            }
        };
    }

    void propagateSolidTransactions() {
        Set<Hash> newSolidHashes = new HashSet<>();
        useFirst.set(!useFirst.get());
        //synchronized to make sure no one is changing the newSolidTransactions collections during addAll
        synchronized (cascadeSync) {
            if (useFirst.get()) {
                newSolidHashes.addAll(newSolidTransactionsTwo);
                newSolidTransactionsTwo.clear();
            } else {
                newSolidHashes.addAll(newSolidTransactionsOne);
                newSolidTransactionsOne.clear();
            }
        }
        Iterator<Hash> cascadeIterator = newSolidHashes.iterator();
        while(cascadeIterator.hasNext() && !shuttingDown.get()) {
            try {
                Hash hash = cascadeIterator.next();
                TransactionViewModel transaction = TransactionViewModel.fromHash(tangle, hash);
                Set<Hash> approvers = transaction.getApprovers(tangle).getHashes();
                for(Hash h: approvers) {
                    TransactionViewModel tx = TransactionViewModel.fromHash(tangle, h);
                    if(quietQuickSetSolid(tx)) {
                        tx.update(tangle, snapshotManager, "solid|height");
                        tipsViewModel.setSolid(h);
                        addSolidTransaction(h);
                    }
                }
            } catch (Exception e) {
                log.error("Error while propagating solidity upwards", e);
            }
        }
    }

    public void updateStatus(TransactionViewModel transactionViewModel) throws Exception {
        transactionRequester.clearTransactionRequest(transactionViewModel.getHash());
        if(transactionViewModel.getApprovers(tangle).size() == 0) {
            tipsViewModel.addTipHash(transactionViewModel.getHash());
        }
        tipsViewModel.removeTipHash(transactionViewModel.getTrunkTransactionHash());
        tipsViewModel.removeTipHash(transactionViewModel.getBranchTransactionHash());

        if(quickSetSolid(transactionViewModel)) {
            transactionViewModel.update(tangle, snapshotManager, "solid|height");
            tipsViewModel.setSolid(transactionViewModel.getHash());
            addSolidTransaction(transactionViewModel.getHash());
        }
    }

    public boolean quietQuickSetSolid(TransactionViewModel transactionViewModel) {
        try {
            return quickSetSolid(transactionViewModel);
        } catch (Exception e) {
            e.printStackTrace();
            return false;
        }
    }

    private boolean quickSetSolid(final TransactionViewModel transactionViewModel) throws Exception {
        if(!transactionViewModel.isSolid()) {
            boolean solid = true;
            if (!checkApproovee(transactionViewModel.getTrunkTransaction(tangle))) {
                solid = false;
            }
            if (!checkApproovee(transactionViewModel.getBranchTransaction(tangle))) {
                solid = false;
            }
            if(solid) {
                transactionViewModel.updateSolid(true);
                transactionViewModel.updateHeights(tangle, snapshotManager);

                if(milestone.analyzeMilestoneCandidate(transactionViewModel) == MilestoneTracker.Validity.VALID) {
                    // do some other milestone specific updates (check for latestSolidMilestone)
                }

                return true;
            }
        }
        //return isSolid();
        return false;
    }

    private boolean checkApproovee(TransactionViewModel approovee) throws Exception {
        if(approovee.getType() == PREFILLED_SLOT) {
            transactionRequester.requestTransaction(approovee.getHash(), false);
            return false;
        }
        if(snapshotManager.getInitialSnapshot().isSolidEntryPoint(approovee.getHash())) {
            return true;
        }
        return approovee.isSolid();
    }

    //for testing
    boolean isNewSolidTxSetsEmpty () {
        return newSolidTransactionsOne.isEmpty() && newSolidTransactionsTwo.isEmpty();
    }

    public static class StaleTimestampException extends RuntimeException {
        public StaleTimestampException (String message) {
            super(message);
        }
    }
}<|MERGE_RESOLUTION|>--- conflicted
+++ resolved
@@ -30,15 +30,8 @@
     private final TipsViewModel tipsViewModel;
     private final TransactionRequester transactionRequester;
     private int MIN_WEIGHT_MAGNITUDE = 81;
-<<<<<<< HEAD
-    private static long MAX_TIMESTAMP_FUTURE = 2 * 60 * 60;
-    private static long MAX_TIMESTAMP_FUTURE_MS = MAX_TIMESTAMP_FUTURE * 1000;
-=======
-    private static long snapshotTimestamp;
-    private static long snapshotTimestampMs;
     private static final long MAX_TIMESTAMP_FUTURE = 2 * 60 * 60;
     private static final long MAX_TIMESTAMP_FUTURE_MS = MAX_TIMESTAMP_FUTURE * 1000;
->>>>>>> b6c338e7
 
     protected MilestoneTracker milestone;
     private Thread newSolidThread;
