--- conflicted
+++ resolved
@@ -165,11 +165,7 @@
             }
         }
         if (solid) {
-<<<<<<< HEAD
             TransactionViewModel.updateSolidTransactions(tangle, snapshotManager, analyzedHashes);
-=======
-            TransactionViewModel.updateSolidTransactions(tangle, config, analyzedHashes);
->>>>>>> de0aaa02
         }
         analyzedHashes.clear();
         return solid;
@@ -266,13 +262,8 @@
             }
             if(solid) {
                 transactionViewModel.updateSolid(true);
-<<<<<<< HEAD
                 transactionViewModel.updateHeights(tangle, snapshotManager);
                 transactionViewModel.updateReferencedSnapshot(tangle, snapshotManager);
-=======
-                transactionViewModel.updateHeights(tangle);
-                transactionViewModel.updateReferencedSnapshot(tangle, config);
->>>>>>> de0aaa02
                 return true;
             }
         }
