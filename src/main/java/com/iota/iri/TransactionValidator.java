package com.iota.iri;

import com.iota.iri.conf.SnapshotConfig;
import com.iota.iri.controllers.TipsViewModel;
import com.iota.iri.controllers.TransactionViewModel;
import com.iota.iri.hash.Curl;
import com.iota.iri.hash.Sponge;
import com.iota.iri.hash.SpongeFactory;
import com.iota.iri.model.Hash;
import com.iota.iri.network.TransactionRequester;
import com.iota.iri.service.snapshot.SnapshotManager;
import com.iota.iri.storage.Tangle;
import com.iota.iri.zmq.MessageQ;
import org.slf4j.Logger;
import org.slf4j.LoggerFactory;

import java.util.*;
import java.util.concurrent.atomic.AtomicBoolean;
import java.util.concurrent.atomic.AtomicInteger;

import static com.iota.iri.controllers.TransactionViewModel.*;

/**
 * Created by paul on 4/17/17.
 */
public class TransactionValidator {
    private final Logger log = LoggerFactory.getLogger(TransactionValidator.class);
    private final Tangle tangle;
    private final SnapshotManager snapshotManager;
    private final TipsViewModel tipsViewModel;
    private final TransactionRequester transactionRequester;
    private final MessageQ messageQ;
    private int MIN_WEIGHT_MAGNITUDE = 81;
    private static long snapshotTimestamp;
    private static long snapshotTimestampMs;
    private static long MAX_TIMESTAMP_FUTURE = 2 * 60 * 60;
    private static long MAX_TIMESTAMP_FUTURE_MS = MAX_TIMESTAMP_FUTURE * 1000;

    private Thread newSolidThread;

    private final AtomicBoolean useFirst = new AtomicBoolean(true);
    private final AtomicBoolean shuttingDown = new AtomicBoolean(false);
    private final Object cascadeSync = new Object();
    private final Set<Hash> newSolidTransactionsOne = new LinkedHashSet<>();
    private final Set<Hash> newSolidTransactionsTwo = new LinkedHashSet<>();

<<<<<<< HEAD
    public TransactionValidator(Tangle tangle, SnapshotManager snapshotManager, TipsViewModel tipsViewModel, TransactionRequester transactionRequester,
                                MessageQ messageQ, long snapshotTimestamp) {
=======
    public TransactionValidator(Tangle tangle, TipsViewModel tipsViewModel, TransactionRequester transactionRequester,
                                MessageQ messageQ, SnapshotConfig config) {
>>>>>>> 5bd652fe
        this.tangle = tangle;
        this.snapshotManager = snapshotManager;
        this.tipsViewModel = tipsViewModel;
        this.transactionRequester = transactionRequester;
        this.messageQ = messageQ;
        TransactionValidator.snapshotTimestamp = config.getSnapshotTime();
        TransactionValidator.snapshotTimestampMs = snapshotTimestamp * 1000;
    }

    public void init(boolean testnet, int mwm) {
        setMwm(testnet, mwm);

        newSolidThread = new Thread(spawnSolidTransactionsPropagation(), "Solid TX cascader");
        newSolidThread.start();
    }

    void setMwm(boolean testnet, int mwm) {
        MIN_WEIGHT_MAGNITUDE = mwm;

        //lowest allowed MWM encoded in 46 bytes.
        if (!testnet){
            MIN_WEIGHT_MAGNITUDE = Math.max(MIN_WEIGHT_MAGNITUDE, 13);
        }
    }

    public void shutdown() throws InterruptedException {
        shuttingDown.set(true);
        newSolidThread.join();
    }

    public int getMinWeightMagnitude() {
        return MIN_WEIGHT_MAGNITUDE;
    }

    private boolean hasInvalidTimestamp(TransactionViewModel transactionViewModel) {
<<<<<<< HEAD
        // ignore invalid timestamps for transactions that where requested by our node
        if(transactionRequester.contains(transactionViewModel.getHash())) {
            return false;
        }

=======
>>>>>>> 5bd652fe
        if (transactionViewModel.getAttachmentTimestamp() == 0) {
            return transactionViewModel.getTimestamp() < snapshotTimestamp && !snapshotManager.getInitialSnapshot().isSolidEntryPoint(transactionViewModel.getHash())
                    || transactionViewModel.getTimestamp() > (System.currentTimeMillis() / 1000) + MAX_TIMESTAMP_FUTURE;
        }
        return transactionViewModel.getAttachmentTimestamp() < snapshotTimestampMs
                || transactionViewModel.getAttachmentTimestamp() > System.currentTimeMillis() + MAX_TIMESTAMP_FUTURE_MS;
    }

    public void runValidation(TransactionViewModel transactionViewModel, final int minWeightMagnitude) {
        transactionViewModel.setMetadata();
        transactionViewModel.setAttachmentData();
        if(hasInvalidTimestamp(transactionViewModel)) {
            throw new StaleTimestampException("Invalid transaction timestamp.");
        }
        for (int i = VALUE_TRINARY_OFFSET + VALUE_USABLE_TRINARY_SIZE; i < VALUE_TRINARY_OFFSET + VALUE_TRINARY_SIZE; i++) {
            if (transactionViewModel.trits()[i] != 0) {
                throw new RuntimeException("Invalid transaction value");
            }
        }

        int weightMagnitude = transactionViewModel.weightMagnitude;
        if(weightMagnitude < minWeightMagnitude) {
            throw new RuntimeException("Invalid transaction hash");
        }

        if (transactionViewModel.value() != 0 && transactionViewModel.getAddressHash().trits()[Curl.HASH_LENGTH - 1] != 0) {
            throw new RuntimeException("Invalid transaction address");
        }
    }

    public TransactionViewModel validateTrits(final byte[] trits, int minWeightMagnitude) {
        TransactionViewModel transactionViewModel = new TransactionViewModel(trits, Hash.calculate(trits, 0, trits.length, SpongeFactory.create(SpongeFactory.Mode.CURLP81)));
        runValidation(transactionViewModel, minWeightMagnitude);
        return transactionViewModel;
    }

    public TransactionViewModel validateBytes(final byte[] bytes, int minWeightMagnitude) {
        return validateBytes(bytes, minWeightMagnitude, SpongeFactory.create(SpongeFactory.Mode.CURLP81));
    }

    public TransactionViewModel validateBytes(final byte[] bytes, int minWeightMagnitude, Sponge curl) {
        TransactionViewModel transactionViewModel = new TransactionViewModel(bytes, Hash.calculate(bytes, TransactionViewModel.TRINARY_SIZE, curl));
        runValidation(transactionViewModel, minWeightMagnitude);
        return transactionViewModel;
    }

    private final AtomicInteger nextSubSolidGroup = new AtomicInteger(1);

    public boolean checkSolidity(Hash hash, boolean milestone) throws Exception {
        if(TransactionViewModel.fromHash(tangle, snapshotManager, hash).isSolid()) {
            return true;
        }
        Set<Hash> analyzedHashes = new HashSet<>();
        snapshotManager.getInitialSnapshot().getSolidEntryPoints().keySet().forEach(solidEntryPointHash -> {
            analyzedHashes.add(solidEntryPointHash);
        });
        boolean solid = true;
        final Queue<Hash> nonAnalyzedTransactions = new LinkedList<>(Collections.singleton(hash));
        Hash hashPointer;
        while ((hashPointer = nonAnalyzedTransactions.poll()) != null) {
            if (analyzedHashes.add(hashPointer)) {
                final TransactionViewModel transaction = TransactionViewModel.fromHash(tangle, snapshotManager, hashPointer);
                if(!transaction.isSolid()) {
                    if (transaction.getType() == TransactionViewModel.PREFILLED_SLOT && !snapshotManager.getInitialSnapshot().isSolidEntryPoint(hashPointer)) {
                        transactionRequester.requestTransaction(hashPointer, milestone);
                        solid = false;
                        break;
                    } else {
                        if (solid) {
                            nonAnalyzedTransactions.offer(transaction.getTrunkTransactionHash());
                            nonAnalyzedTransactions.offer(transaction.getBranchTransactionHash());
                        }
                    }
                }
            }
        }
        if (solid) {
            TransactionViewModel.updateSolidTransactions(tangle, snapshotManager, analyzedHashes);
        }
        analyzedHashes.clear();
        return solid;
    }

    public void addSolidTransaction(Hash hash) {
        synchronized (cascadeSync) {
            if (useFirst.get()) {
                newSolidTransactionsOne.add(hash);
            } else {
                newSolidTransactionsTwo.add(hash);
            }
        }
    }

    private Runnable spawnSolidTransactionsPropagation() {
        return () -> {
            while(!shuttingDown.get()) {
                propagateSolidTransactions();
                try {
                    Thread.sleep(500);
                } catch (InterruptedException e) {
                    e.printStackTrace();
                }
            }
        };
    }

    void propagateSolidTransactions() {
        Set<Hash> newSolidHashes = new HashSet<>();
        useFirst.set(!useFirst.get());
        //synchronized to make sure no one is changing the newSolidTransactions collections during addAll
        synchronized (cascadeSync) {
            if (useFirst.get()) {
                newSolidHashes.addAll(newSolidTransactionsTwo);
                newSolidTransactionsTwo.clear();
            } else {
                newSolidHashes.addAll(newSolidTransactionsOne);
                newSolidTransactionsOne.clear();
            }
        }
        Iterator<Hash> cascadeIterator = newSolidHashes.iterator();
        while(cascadeIterator.hasNext() && !shuttingDown.get()) {
            try {
                Hash hash = cascadeIterator.next();
                TransactionViewModel transaction = TransactionViewModel.fromHash(tangle, snapshotManager, hash);
                Set<Hash> approvers = transaction.getApprovers(tangle).getHashes();
                for(Hash h: approvers) {
                    TransactionViewModel tx = TransactionViewModel.fromHash(tangle, snapshotManager, h);
                    if(quietQuickSetSolid(tx)) {
<<<<<<< HEAD
                        tx.update(tangle, snapshotManager, "solid");
=======
                        tx.update(tangle, "solid|height");
                        tipsViewModel.setSolid(h);
>>>>>>> 5bd652fe
                        addSolidTransaction(h);
                    }
                }
            } catch (Exception e) {
                log.error("Error while propagating solidity upwards", e);
            }
        }
    }

    public void updateStatus(TransactionViewModel transactionViewModel) throws Exception {
        transactionRequester.clearTransactionRequest(transactionViewModel.getHash());
        if(transactionViewModel.getApprovers(tangle).size() == 0) {
            tipsViewModel.addTipHash(transactionViewModel.getHash());
        }
        tipsViewModel.removeTipHash(transactionViewModel.getTrunkTransactionHash());
        tipsViewModel.removeTipHash(transactionViewModel.getBranchTransactionHash());

        if(quickSetSolid(transactionViewModel)) {
            transactionViewModel.update(tangle, "solid|height");
            tipsViewModel.setSolid(transactionViewModel.getHash());
            addSolidTransaction(transactionViewModel.getHash());
        }
    }

    public boolean quietQuickSetSolid(TransactionViewModel transactionViewModel) {
        try {
            return quickSetSolid(transactionViewModel);
        } catch (Exception e) {
            e.printStackTrace();
            return false;
        }
    }

    private boolean quickSetSolid(final TransactionViewModel transactionViewModel) throws Exception {
        if(!transactionViewModel.isSolid()) {
            boolean solid = true;
            if (!checkApproovee(transactionViewModel.getTrunkTransaction(tangle, snapshotManager))) {
                solid = false;
            }
            if (!checkApproovee(transactionViewModel.getBranchTransaction(tangle, snapshotManager))) {
                solid = false;
            }
            if(solid) {
                transactionViewModel.updateSolid(true);
                transactionViewModel.updateHeights(tangle, snapshotManager);
                transactionViewModel.updateReferencedSnapshot(tangle, snapshotManager);
                return true;
            }
        }
        //return isSolid();
        return false;
    }

    private boolean checkApproovee(TransactionViewModel approovee) throws Exception {
        if(approovee.getType() == PREFILLED_SLOT) {
            transactionRequester.requestTransaction(approovee.getHash(), false);
            return false;
        }
        if(snapshotManager.getInitialSnapshot().isSolidEntryPoint(approovee.getHash())) {
            return true;
        }
        return approovee.isSolid();
    }

    //for testing
    boolean isNewSolidTxSetsEmpty () {
        return newSolidTransactionsOne.isEmpty() && newSolidTransactionsTwo.isEmpty();
    }

    public static class StaleTimestampException extends RuntimeException {
        public StaleTimestampException (String message) {
            super(message);
        }
    }
}<|MERGE_RESOLUTION|>--- conflicted
+++ resolved
@@ -44,13 +44,8 @@
     private final Set<Hash> newSolidTransactionsOne = new LinkedHashSet<>();
     private final Set<Hash> newSolidTransactionsTwo = new LinkedHashSet<>();
 
-<<<<<<< HEAD
     public TransactionValidator(Tangle tangle, SnapshotManager snapshotManager, TipsViewModel tipsViewModel, TransactionRequester transactionRequester,
-                                MessageQ messageQ, long snapshotTimestamp) {
-=======
-    public TransactionValidator(Tangle tangle, TipsViewModel tipsViewModel, TransactionRequester transactionRequester,
                                 MessageQ messageQ, SnapshotConfig config) {
->>>>>>> 5bd652fe
         this.tangle = tangle;
         this.snapshotManager = snapshotManager;
         this.tipsViewModel = tipsViewModel;
@@ -86,14 +81,11 @@
     }
 
     private boolean hasInvalidTimestamp(TransactionViewModel transactionViewModel) {
-<<<<<<< HEAD
         // ignore invalid timestamps for transactions that where requested by our node
         if(transactionRequester.contains(transactionViewModel.getHash())) {
             return false;
         }
 
-=======
->>>>>>> 5bd652fe
         if (transactionViewModel.getAttachmentTimestamp() == 0) {
             return transactionViewModel.getTimestamp() < snapshotTimestamp && !snapshotManager.getInitialSnapshot().isSolidEntryPoint(transactionViewModel.getHash())
                     || transactionViewModel.getTimestamp() > (System.currentTimeMillis() / 1000) + MAX_TIMESTAMP_FUTURE;
@@ -222,12 +214,8 @@
                 for(Hash h: approvers) {
                     TransactionViewModel tx = TransactionViewModel.fromHash(tangle, snapshotManager, h);
                     if(quietQuickSetSolid(tx)) {
-<<<<<<< HEAD
-                        tx.update(tangle, snapshotManager, "solid");
-=======
-                        tx.update(tangle, "solid|height");
+                        tx.update(tangle, snapshotManager, "solid|height");
                         tipsViewModel.setSolid(h);
->>>>>>> 5bd652fe
                         addSolidTransaction(h);
                     }
                 }
@@ -246,7 +234,7 @@
         tipsViewModel.removeTipHash(transactionViewModel.getBranchTransactionHash());
 
         if(quickSetSolid(transactionViewModel)) {
-            transactionViewModel.update(tangle, "solid|height");
+            transactionViewModel.update(tangle, snapshotManager, "solid|height");
             tipsViewModel.setSolid(transactionViewModel.getHash());
             addSolidTransaction(transactionViewModel.getHash());
         }
