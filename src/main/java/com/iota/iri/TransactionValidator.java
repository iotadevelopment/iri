package com.iota.iri;

import com.iota.iri.controllers.TipsViewModel;
import com.iota.iri.controllers.TransactionViewModel;
import com.iota.iri.hash.Curl;
import com.iota.iri.hash.Sponge;
import com.iota.iri.hash.SpongeFactory;
import com.iota.iri.model.Hash;
import com.iota.iri.model.TransactionHash;
import com.iota.iri.network.TransactionRequester;
import com.iota.iri.service.snapshot.SnapshotManager;
import com.iota.iri.storage.Tangle;
import org.slf4j.Logger;
import org.slf4j.LoggerFactory;

import java.util.*;
import java.util.concurrent.atomic.AtomicBoolean;

import static com.iota.iri.controllers.TransactionViewModel.*;

public class TransactionValidator {
    private static final Logger log = LoggerFactory.getLogger(TransactionValidator.class);
    private final Tangle tangle;
    private final SnapshotManager snapshotManager;
    private final TipsViewModel tipsViewModel;
    private final TransactionRequester transactionRequester;
<<<<<<< HEAD
    private int MIN_WEIGHT_MAGNITUDE = 81;
    private static final long MAX_TIMESTAMP_FUTURE = 2 * 60 * 60;
    private static final long MAX_TIMESTAMP_FUTURE_MS = MAX_TIMESTAMP_FUTURE * 1000;
=======
    private int minWeightMagnitude = 81;
    private final long snapshotTimestamp;
    private final long snapshotTimestampMs;
    private static final long MAX_TIMESTAMP_FUTURE = 2L * 60L * 60L;
    private static final long MAX_TIMESTAMP_FUTURE_MS = MAX_TIMESTAMP_FUTURE * 1_000L;
>>>>>>> 1d62ff98

    protected MilestoneTracker milestone;
    private Thread newSolidThread;

    private final AtomicBoolean useFirst = new AtomicBoolean(true);
    private final AtomicBoolean shuttingDown = new AtomicBoolean(false);
    private final Object cascadeSync = new Object();
    private final Set<Hash> newSolidTransactionsOne = new LinkedHashSet<>();
    private final Set<Hash> newSolidTransactionsTwo = new LinkedHashSet<>();

<<<<<<< HEAD
    public TransactionValidator(Tangle tangle, SnapshotManager snapshotManager, TipsViewModel tipsViewModel, TransactionRequester transactionRequester) {
=======
    TransactionValidator(Tangle tangle, TipsViewModel tipsViewModel, TransactionRequester transactionRequester,
                                SnapshotConfig config) {
>>>>>>> 1d62ff98
        this.tangle = tangle;
        this.snapshotManager = snapshotManager;
        this.tipsViewModel = tipsViewModel;
        this.transactionRequester = transactionRequester;
<<<<<<< HEAD
=======
        this.snapshotTimestamp = config.getSnapshotTime();
        this.snapshotTimestampMs = snapshotTimestamp * 1000;
>>>>>>> 1d62ff98
    }

    public void init(boolean testnet, int mwm, MilestoneTracker milestone) {
        this.milestone = milestone;

        setMwm(testnet, mwm);

        newSolidThread = new Thread(spawnSolidTransactionsPropagation(), "Solid TX cascader");
        newSolidThread.start();
    }

    void setMwm(boolean testnet, int mwm) {
        minWeightMagnitude = mwm;

        //lowest allowed MWM encoded in 46 bytes.
        if (!testnet){
            minWeightMagnitude = Math.max(minWeightMagnitude, 13);
        }
    }

    public void shutdown() throws InterruptedException {
        shuttingDown.set(true);
        newSolidThread.join();
    }

    public int getMinWeightMagnitude() {
        return minWeightMagnitude;
    }

    private boolean hasInvalidTimestamp(TransactionViewModel transactionViewModel) {
        // ignore invalid timestamps for transactions that where requested by our node while solidifying a milestone
        if(transactionRequester.containsMilestoneRequest(transactionViewModel.getHash())) {
            return false;
        }

        if (transactionViewModel.getAttachmentTimestamp() == 0) {
            return transactionViewModel.getTimestamp() < snapshotManager.getInitialSnapshot().getTimestamp() && !snapshotManager.getInitialSnapshot().hasSolidEntryPoint(transactionViewModel.getHash())
                    || transactionViewModel.getTimestamp() > (System.currentTimeMillis() / 1000) + MAX_TIMESTAMP_FUTURE;
        }
        return transactionViewModel.getAttachmentTimestamp() < (snapshotManager.getInitialSnapshot().getTimestamp() * 1000L)
                || transactionViewModel.getAttachmentTimestamp() > System.currentTimeMillis() + MAX_TIMESTAMP_FUTURE_MS;
    }

    public void runValidation(TransactionViewModel transactionViewModel, final int minWeightMagnitude) {
        transactionViewModel.setMetadata();
        transactionViewModel.setAttachmentData();
        if(hasInvalidTimestamp(transactionViewModel)) {
            throw new StaleTimestampException("Invalid transaction timestamp.");
        }
        for (int i = VALUE_TRINARY_OFFSET + VALUE_USABLE_TRINARY_SIZE; i < VALUE_TRINARY_OFFSET + VALUE_TRINARY_SIZE; i++) {
            if (transactionViewModel.trits()[i] != 0) {
                throw new IllegalStateException("Invalid transaction value");
            }
        }

        int weightMagnitude = transactionViewModel.weightMagnitude;
        if(weightMagnitude < minWeightMagnitude) {
            throw new IllegalStateException("Invalid transaction hash");
        }

        if (transactionViewModel.value() != 0 && transactionViewModel.getAddressHash().trits()[Curl.HASH_LENGTH - 1] != 0) {
            throw new IllegalStateException("Invalid transaction address");
        }
    }

    public TransactionViewModel validateTrits(final byte[] trits, int minWeightMagnitude) {
        TransactionViewModel transactionViewModel = new TransactionViewModel(trits, TransactionHash.calculate(trits, 0, trits.length, SpongeFactory.create(SpongeFactory.Mode.CURLP81)));
        runValidation(transactionViewModel, minWeightMagnitude);
        return transactionViewModel;
    }

    public TransactionViewModel validateBytes(final byte[] bytes, int minWeightMagnitude, Sponge curl) {
        TransactionViewModel transactionViewModel = new TransactionViewModel(bytes, TransactionHash.calculate(bytes, TRINARY_SIZE, curl));
        runValidation(transactionViewModel, minWeightMagnitude);
        return transactionViewModel;
    }

<<<<<<< HEAD
    private final AtomicInteger nextSubSolidGroup = new AtomicInteger(1);

    /**
     * This method does the same as {@link #checkSolidity(Hash, boolean, int)} but defaults to an unlimited amount
     * of transactions that are allowed to be traversed.
     *
     * @param hash hash of the transactions that shall get checked
     * @param milestone true if the solidity check was issued while trying to solidify a milestone and false otherwise
     * @return true if the transaction is solid and false otherwise
     * @throws Exception if anything goes wrong while trying to solidify the transaction
     */
    public boolean checkSolidity(Hash hash, boolean milestone) throws Exception {
        return checkSolidity(hash, milestone, Integer.MAX_VALUE);
    }

    /**
     * This method checks transactions for solidity and marks them accordingly if they are found to be solid.
     *
     * It iterates through all approved transactions until it finds one that is missing in the database or until it
     * reached solid transactions on all traversed subtangles. In case of a missing transactions it issues a transaction
     * request and returns false. If no missing transaction is found, it marks the processed transactions as solid in
     * the database and returns true.
     *
     * Since this operation can potentially take a long time to terminate if it would have to traverse big parts of the
     * tangle, it is possible to limit the amount of transactions that are allowed to be processed, while looking for
     * unsolid / missing approvees. This can be useful when trying to "interrupt" the solidification of one transaction
     * (if it takes too many steps) to give another one the chance to be solidified instead (i.e. prevent blocks in the
     * solidification threads).
     *
     * @param hash hash of the transactions that shall get checked
     * @param milestone true if the solidity check was issued while trying to solidify a milestone and false otherwise
     * @param maxProcessedTransactions the maximum amount of transactions that are allowed to be traversed
     * @return true if the transaction is solid and false otherwise
     * @throws Exception if anything goes wrong while trying to solidify the transaction
     */

    public boolean checkSolidity(Hash hash, boolean milestone, int maxProcessedTransactions) throws Exception {
        return checkSolidity(hash, milestone, maxProcessedTransactions, false);
    }

    public boolean checkSolidity(Hash hash, boolean milestone, int maxProcessedTransactions, boolean debug) throws Exception {
        TransactionViewModel transactionToSolidify = TransactionViewModel.fromHash(tangle, hash);
        if(transactionToSolidify.isSolid()) {
=======
    public boolean checkSolidity(Hash hash, boolean milestone) throws Exception {
        if(fromHash(tangle, hash).isSolid()) {
>>>>>>> 1d62ff98
            return true;
        }

        Set<Hash> analyzedHashes = new HashSet<>(snapshotManager.getInitialSnapshot().getSolidEntryPoints().keySet());
        if(maxProcessedTransactions != Integer.MAX_VALUE) {
            maxProcessedTransactions += analyzedHashes.size();
        }
        boolean solid = true;
        final Queue<Hash> nonAnalyzedTransactions = new LinkedList<>(Collections.singleton(hash));
        Hash hashPointer;
        int txCount = 0;
        while ((hashPointer = nonAnalyzedTransactions.poll()) != null) {
            if (analyzedHashes.add(hashPointer)) {
<<<<<<< HEAD
                if(analyzedHashes.size() >= maxProcessedTransactions) {
                    return false;
                }

                final TransactionViewModel transaction = TransactionViewModel.fromHash(tangle, hashPointer);
                if(!transaction.isSolid()) {
                    if (debug && txCount < 50) {
                        if (transaction.getTimestamp() < transactionToSolidify.getTimestamp() - 172800) {
                            System.out.println("DIFF: " + transaction.getTimestamp() + " / " + transactionToSolidify.getTimestamp() + " = " + (transactionToSolidify.getTimestamp() - transaction.getTimestamp()));
                        }
                        System.out.println(" => " + hashPointer.toString());
                        txCount++;
                    }
                    if (transaction.getType() == TransactionViewModel.PREFILLED_SLOT && !snapshotManager.getInitialSnapshot().hasSolidEntryPoint(hashPointer)) {
                        solid = false;

                        if (milestone && !transactionRequester.containsMilestoneRequest(hashPointer)) {
                            transactionRequester.requestTransaction(hashPointer, true);
                            break;
                        } else if (!milestone && !transactionRequester.contains(hashPointer)) {
                            transactionRequester.requestTransaction(hashPointer, false);
                            break;
                        }
=======
                final TransactionViewModel transaction = fromHash(tangle, hashPointer);
                if(!transaction.isSolid()) {
                    if (transaction.getType() == PREFILLED_SLOT && !hashPointer.equals(Hash.NULL_HASH)) {
                        transactionRequester.requestTransaction(hashPointer, milestone);
                        solid = false;
                        break;
>>>>>>> 1d62ff98
                    } else {
                        nonAnalyzedTransactions.offer(transaction.getTrunkTransactionHash());
                        nonAnalyzedTransactions.offer(transaction.getBranchTransactionHash());
                    }
                }
            }
        }
        if (solid) {
<<<<<<< HEAD
            TransactionViewModel.updateSolidTransactions(tangle, snapshotManager, analyzedHashes);
=======
            updateSolidTransactions(tangle, analyzedHashes);
>>>>>>> 1d62ff98
        }
        analyzedHashes.clear();
        return solid;
    }

    public void addSolidTransaction(Hash hash) {
        synchronized (cascadeSync) {
            if (useFirst.get()) {
                newSolidTransactionsOne.add(hash);
            } else {
                newSolidTransactionsTwo.add(hash);
            }
        }
    }

    private Runnable spawnSolidTransactionsPropagation() {
        return () -> {
            while(!shuttingDown.get()) {
                propagateSolidTransactions();
                try {
                    Thread.sleep(500);
                } catch (InterruptedException e) {
                    // Ignoring InterruptedException. Do not use Thread.currentThread().interrupt() here.
                    log.error("Thread was interrupted: ", e);
                }
            }
        };
    }

    void propagateSolidTransactions() {
        Set<Hash> newSolidHashes = new HashSet<>();
        useFirst.set(!useFirst.get());
        //synchronized to make sure no one is changing the newSolidTransactions collections during addAll
        synchronized (cascadeSync) {
            if (useFirst.get()) {
                newSolidHashes.addAll(newSolidTransactionsTwo);
                newSolidTransactionsTwo.clear();
            } else {
                newSolidHashes.addAll(newSolidTransactionsOne);
                newSolidTransactionsOne.clear();
            }
        }
        Iterator<Hash> cascadeIterator = newSolidHashes.iterator();
        while(cascadeIterator.hasNext() && !shuttingDown.get()) {
            try {
                Hash hash = cascadeIterator.next();
                TransactionViewModel transaction = fromHash(tangle, hash);
                Set<Hash> approvers = transaction.getApprovers(tangle).getHashes();
                for(Hash h: approvers) {
                    TransactionViewModel tx = fromHash(tangle, h);
                    if(quietQuickSetSolid(tx)) {
                        tx.update(tangle, snapshotManager, "solid|height");
                        tipsViewModel.setSolid(h);
                        addSolidTransaction(h);
                    }
                }
            } catch (Exception e) {
                log.error("Error while propagating solidity upwards", e);
            }
        }
    }

    public void updateStatus(TransactionViewModel transactionViewModel) throws Exception {
        transactionRequester.clearTransactionRequest(transactionViewModel.getHash());
        if(transactionViewModel.getApprovers(tangle).size() == 0) {
            tipsViewModel.addTipHash(transactionViewModel.getHash());
        }
        tipsViewModel.removeTipHash(transactionViewModel.getTrunkTransactionHash());
        tipsViewModel.removeTipHash(transactionViewModel.getBranchTransactionHash());

        if(quickSetSolid(transactionViewModel)) {
            transactionViewModel.update(tangle, snapshotManager, "solid|height");
            tipsViewModel.setSolid(transactionViewModel.getHash());
            addSolidTransaction(transactionViewModel.getHash());
        }
    }

    private boolean quietQuickSetSolid(TransactionViewModel transactionViewModel) {
        try {
            return quickSetSolid(transactionViewModel);
        } catch (Exception e) {
            log.error(e.getMessage(), e);
            return false;
        }
    }

    private boolean quickSetSolid(final TransactionViewModel transactionViewModel) throws Exception {
        if(!transactionViewModel.isSolid()) {
            boolean solid = true;
            if (!checkApproovee(transactionViewModel.getTrunkTransaction(tangle))) {
                solid = false;
            }
            if (!checkApproovee(transactionViewModel.getBranchTransaction(tangle))) {
                solid = false;
            }
            if(solid) {
                transactionViewModel.updateSolid(true);
                transactionViewModel.updateHeights(tangle, snapshotManager);

                if(milestone.analyzeMilestoneCandidate(transactionViewModel) == MilestoneTracker.Validity.VALID) {
                    // do some other milestone specific updates (check for latestSolidMilestone)
                }

                return true;
            }
        }
        return false;
    }

    private boolean checkApproovee(TransactionViewModel approovee) throws Exception {
        if(approovee.getType() == PREFILLED_SLOT) {
            transactionRequester.requestTransaction(approovee.getHash(), false);
            return false;
        }
        if(snapshotManager.getInitialSnapshot().hasSolidEntryPoint(approovee.getHash())) {
            return true;
        }
        return approovee.isSolid();
    }

    //for testing
    boolean isNewSolidTxSetsEmpty () {
        return newSolidTransactionsOne.isEmpty() && newSolidTransactionsTwo.isEmpty();
    }

    public static class StaleTimestampException extends RuntimeException {
        StaleTimestampException (String message) {
            super(message);
        }
    }
}<|MERGE_RESOLUTION|>--- conflicted
+++ resolved
@@ -24,17 +24,9 @@
     private final SnapshotManager snapshotManager;
     private final TipsViewModel tipsViewModel;
     private final TransactionRequester transactionRequester;
-<<<<<<< HEAD
-    private int MIN_WEIGHT_MAGNITUDE = 81;
+    private int minWeightMagnitude = 81;
     private static final long MAX_TIMESTAMP_FUTURE = 2 * 60 * 60;
     private static final long MAX_TIMESTAMP_FUTURE_MS = MAX_TIMESTAMP_FUTURE * 1000;
-=======
-    private int minWeightMagnitude = 81;
-    private final long snapshotTimestamp;
-    private final long snapshotTimestampMs;
-    private static final long MAX_TIMESTAMP_FUTURE = 2L * 60L * 60L;
-    private static final long MAX_TIMESTAMP_FUTURE_MS = MAX_TIMESTAMP_FUTURE * 1_000L;
->>>>>>> 1d62ff98
 
     protected MilestoneTracker milestone;
     private Thread newSolidThread;
@@ -45,21 +37,11 @@
     private final Set<Hash> newSolidTransactionsOne = new LinkedHashSet<>();
     private final Set<Hash> newSolidTransactionsTwo = new LinkedHashSet<>();
 
-<<<<<<< HEAD
     public TransactionValidator(Tangle tangle, SnapshotManager snapshotManager, TipsViewModel tipsViewModel, TransactionRequester transactionRequester) {
-=======
-    TransactionValidator(Tangle tangle, TipsViewModel tipsViewModel, TransactionRequester transactionRequester,
-                                SnapshotConfig config) {
->>>>>>> 1d62ff98
         this.tangle = tangle;
         this.snapshotManager = snapshotManager;
         this.tipsViewModel = tipsViewModel;
         this.transactionRequester = transactionRequester;
-<<<<<<< HEAD
-=======
-        this.snapshotTimestamp = config.getSnapshotTime();
-        this.snapshotTimestampMs = snapshotTimestamp * 1000;
->>>>>>> 1d62ff98
     }
 
     public void init(boolean testnet, int mwm, MilestoneTracker milestone) {
@@ -136,9 +118,6 @@
         runValidation(transactionViewModel, minWeightMagnitude);
         return transactionViewModel;
     }
-
-<<<<<<< HEAD
-    private final AtomicInteger nextSubSolidGroup = new AtomicInteger(1);
 
     /**
      * This method does the same as {@link #checkSolidity(Hash, boolean, int)} but defaults to an unlimited amount
@@ -181,10 +160,6 @@
     public boolean checkSolidity(Hash hash, boolean milestone, int maxProcessedTransactions, boolean debug) throws Exception {
         TransactionViewModel transactionToSolidify = TransactionViewModel.fromHash(tangle, hash);
         if(transactionToSolidify.isSolid()) {
-=======
-    public boolean checkSolidity(Hash hash, boolean milestone) throws Exception {
-        if(fromHash(tangle, hash).isSolid()) {
->>>>>>> 1d62ff98
             return true;
         }
 
@@ -198,7 +173,6 @@
         int txCount = 0;
         while ((hashPointer = nonAnalyzedTransactions.poll()) != null) {
             if (analyzedHashes.add(hashPointer)) {
-<<<<<<< HEAD
                 if(analyzedHashes.size() >= maxProcessedTransactions) {
                     return false;
                 }
@@ -222,14 +196,6 @@
                             transactionRequester.requestTransaction(hashPointer, false);
                             break;
                         }
-=======
-                final TransactionViewModel transaction = fromHash(tangle, hashPointer);
-                if(!transaction.isSolid()) {
-                    if (transaction.getType() == PREFILLED_SLOT && !hashPointer.equals(Hash.NULL_HASH)) {
-                        transactionRequester.requestTransaction(hashPointer, milestone);
-                        solid = false;
-                        break;
->>>>>>> 1d62ff98
                     } else {
                         nonAnalyzedTransactions.offer(transaction.getTrunkTransactionHash());
                         nonAnalyzedTransactions.offer(transaction.getBranchTransactionHash());
@@ -238,11 +204,7 @@
             }
         }
         if (solid) {
-<<<<<<< HEAD
-            TransactionViewModel.updateSolidTransactions(tangle, snapshotManager, analyzedHashes);
-=======
-            updateSolidTransactions(tangle, analyzedHashes);
->>>>>>> 1d62ff98
+            updateSolidTransactions(tangle, snapshotManager, analyzedHashes);
         }
         analyzedHashes.clear();
         return solid;
